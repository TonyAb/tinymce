--- conflicted
+++ resolved
@@ -1,10 +1,7 @@
 Version 5.0.0-preview-5 (TBD)
-<<<<<<< HEAD
     Added tabstopping to HtmlPanel #TINY-2687
-=======
     Added title attribute to color swatch colors #TINY-2669
     Added anchorbar component to anchor inline toolbar dialogs to instead of the toolbar #TINY-2040
->>>>>>> 68ae970a
     Added support for toolbar<n> and toolbar array config options to be squashed into a single toolbar and not create multiple toolbars #TINY-2195
     Added error handling for when forced_root_block config option is set to true #TINY-2261
     Added functionality for the removed_menuitems config option #TINY-2184
