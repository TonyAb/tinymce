--- conflicted
+++ resolved
@@ -1,9 +1,6 @@
 Version 5.0.1 (TBD)
-<<<<<<< HEAD
     Removed paste as text notification banner and paste_plaintext_inform setting #POW-102
-=======
     Fixed an issue where adding links to images would replace the image with text #TINY-3356
->>>>>>> 64bc09b1
     Fixed an issue where the inline editor could use fractional pixels for positioning #TINY-3202
     Fixed an issue where uploading non-image files in the Image Plugin upload tab threw an error. #TINY-3244
     Added H1-H6 toggle button registration to the silver theme #TINY-3070
