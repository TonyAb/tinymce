--- conflicted
+++ resolved
@@ -8,14 +8,10 @@
     Fixed an issue where dialog collection items (eg: emojis, special chars) couldn't be selected with touch devices #TINY-3444
     Fixed a type error introduced in 5.0.2 when calling editor.getContent() with nested bookmarks #TINY-3400
     Fixed an issue that prevented default icons from being overridden #TINY-3449
-<<<<<<< HEAD
     Fixed an issue where home/end keys wouldn't move the caret correctly before/after content editable false inline elements #TINY-2995
-    Fixed the link plugin context toolbar missing the open link button #TINY-3461
-=======
-    Fixed an issue where home/end keys wouldn't move the caret correctly before/after content editable false inline elements. #TINY-2995
     Fixed styles not being preserved in IE 11 when editing via the fullpage plugin #TINY-3464
     Changed formatselect, styleselect and align menus to use the mceToggleFormat command internally #TINY-3428
->>>>>>> 3a09c36a
+    Fixed the link plugin context toolbar missing the open link button #TINY-3461
 Version 5.0.2 (2019-03-05)
     Added presentation and document presets to `htmlpanel` dialog component #TINY-2694
     Added missing fixed_toolbar_container setting has been reimplemented in the Silver theme #TINY-2712
