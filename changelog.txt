--- conflicted
+++ resolved
@@ -2,11 +2,8 @@
     Fixed image tools not having any padding between the label and slider #TINY-3220
     Blacklisted table, th and td as inline editor target #TINY-717
     Fixed context toolbar toggle buttons not showing the correct state #TINY-3022
-<<<<<<< HEAD
+    Fixed missing separators in the spellchecker context menu between the suggestions and actions #TINY-3217
     Fixed notification icon positioning in alert banners #TINY-2196
-=======
-    Fixed missing separators in the spellchecker context menu between the suggestions and actions #TINY-3217
->>>>>>> 5ec490f9
 Version 5.0.0-rc-2 (2019-01-22)
     Fixed the link dialog such that it will now retain class attributes when updating links #TINY-2825
     Added screen reader accessibility for sidebar and statusbar #TINY-2699
