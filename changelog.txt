Version 5.0.1 (TBD)
<<<<<<< HEAD
    Added new settings to the emoticons plugin to allow additional emoticons to be added #TINY-3088
=======
    Fixed an issue where retrieving the selected content as text didn't create newlines #TINY-3197
>>>>>>> 8e0dedf5
    Fixed incorrect keyboard shortcuts in the Help dialog for Windows #TINY-3292
    Fixed an issue where JSON serialization could produce invalid JSON #TINY-3281
    Fixed production CSS including references to source maps #TINY-3920
    Fixed development CSS was not included in development zip #TINY-3920
    Added a new toolbar setting `toolbar_drawer` that, upon the toolbar running over one line of groups, the remaining groups will overflow into a collapsible drawer #TINY-2874
Version 5.0.0 (2019-02-04)
    Full documentation for the version 5 features and changes is available at https://www.tiny.cloud/docs/release-notes/

    Changes since RC2:
    Fixed an issue where tab panel heights weren't sizing properly on smaller screens and weren't updating on resize #TINY-3242
    Added links and registered names with * to denote premium plugins in Plugins tab of Help dialog #TINY-3223
    Changed Tiny 5 mobile skin to look more uniform with desktop #TINY-2650
    Fixed image tools not having any padding between the label and slider #TINY-3220
    Blacklisted table, th and td as inline editor target #TINY-717
    Fixed context toolbar toggle buttons not showing the correct state #TINY-3022
    Fixed missing separators in the spellchecker context menu between the suggestions and actions #TINY-3217
    Fixed notification icon positioning in alert banners #TINY-2196
    Fixed a typo in the word count plugin name #TINY-3062
    Fixed charmap and emoticons dialogs not having a primary button #TINY-3233
    Fixed an issue where resizing wouldn't work correctly depending on the box-sizing model #TINY-3278
Version 5.0.0-rc-2 (2019-01-22)
    Fixed the link dialog such that it will now retain class attributes when updating links #TINY-2825
    Added screen reader accessibility for sidebar and statusbar #TINY-2699
    Updated Emoticons and Charmap dialogs to be screen reader accessible #TINY-2693
    Fixed "Find and replace" not showing in the "Edit" menu by default #TINY-3061
    Updated the textpattern plugin to properly support nested patterns and to allow running a command with a value for a pattern with a start and an end #TINY-2991
    Removed unnecessary 'flex' and unused 'colspan' properties from the new dialog APIs #TINY-2973
    Changed checkboxes to use a boolean for its state, instead of a string #TINY-2848
    Fixed dropdown buttons missing the 'type' attribute, which could cause forms to be incorrectly submitted #TINY-2826
    Fixed emoticon and charmap search not returning expected results in certain cases #TINY-3084
    Changed formatting menus so they are registered and made the align toolbar button use an icon instead of text #TINY-2880
    Fixed blank rel_list values throwing an exception in the link plugin #TINY-3149
Version 5.0.0-rc-1 (2019-01-08)
    Updated the font select dropdown logic to try to detect the system font stack and show "System Font" as the font name #TINY-2710
    Fixed readonly mode not fully disabling editing content #TINY-2287
    Updated the autocompleter to only show when it has matched items #TINY-2350
    Added editor settings functionality to specify title attributes for toolbar groups #TINY-2690
    Added icons instead of button text to improve Search and Replace dialog footer appearance #TINY-2654
    Added `tox-dialog__table` instead of `mce-table-striped` class to enhance Help dialog appearance #TINY-2360
    Added title attribute to iframes so, screen readers can announce iframe labels #TINY-2692
    Updated SizeInput labels to "Height" and "Width" instead of Dimensions #TINY-2833
    Fixed accessibility issues with the font select, font size, style select and format select toolbar dropdowns #TINY-2713
    Fixed accessibility issues with split dropdowns #TINY-2697
    Added a wordcount menu item, that defaults to appearing in the tools menu #TINY-2877
    Fixed the legacyoutput plugin to be compatible with TinyMCE 5.0 #TINY-2301
    Updated the build process to minify and generate ASCII only output for the emoticons database #TINY-2744
    Fixed icons not showing correctly in the autocompleter popup #TINY-3029
    Fixed an issue where preview wouldn't show anything in Edge under certain circumstances #TINY-3035
    Fixed the height being incorrectly calculated for the autoresize plugin #TINY-2807
Version 5.0.0-beta-1 (2018-11-30)
    Changed the name of the "inlite" plugin to "quickbars" #TINY-2831
    Fixed an inline mode issue where the save plugin upon saving can cause content loss #TINY-2659
    Changed the background color icon to highlight background icon #TINY-2258
    Added a new `addNestedMenuItem()` UI registry function and changed all nested menu items to use the new registry functions #TINY-2230
    Changed Help dialog to be accessible to screen readers #TINY-2687
    Changed the color swatch to save selected custom colors to local storage for use across sessions #TINY-2722
    Added title attribute to color swatch colors #TINY-2669
    Added anchorbar component to anchor inline toolbar dialogs to instead of the toolbar #TINY-2040
    Added support for toolbar<n> and toolbar array config options to be squashed into a single toolbar and not create multiple toolbars #TINY-2195
    Added error handling for when forced_root_block config option is set to true #TINY-2261
    Added functionality for the removed_menuitems config option #TINY-2184
    Fixed an issue in IE 11 where calling selection.getContent() would return an empty string when the editor didn't have focus #TINY-2325
    Added the ability to use a string to reference menu items in menu buttons and submenu items #TINY-2253
    Removed compat3x plugin #TINY-2815
    Changed `WindowManager` API - methods `getParams`, `setParams` and `getWindows`, and the legacy `windows` property, have been removed. `alert` and `confirm` dialogs are no longer tracked in the window list. #TINY-2603
Version 5.0.0-preview-4 (2018-11-12)
    Fixed distraction free plugin #AP-470
    Removed the tox-custom-editor class that was added to the wrapping element of codemirror #TINY-2211
    Fixed contents of the input field being selected on focus instead of just recieving an outline highlight #AP-464
    Added width and height placeholder text to image and media dialog dimensions input #AP-296
    Fixed styling issues with dialogs and menus in IE 11 #AP-456
    Fixed custom style format control not honoring custom formats #AP-393
    Fixed context menu not appearing when clicking an image with a caption #AP-382
    Fixed directionality of UI when using an RTL language #AP-423
    Fixed page responsiveness with multiple inline editors #AP-430
    Added the ability to keyboard navigate through menus, toolbars, sidebar and the status bar sequentially #AP-381
    Fixed empty toolbar groups appearing through invalid configuration of the `toolbar` property #AP-450
    Fixed text not being retained when updating links through the link dialog #AP-293
    Added translation capability back to the editor's UI #AP-282
    Fixed edit image context menu, context toolbar and toolbar items being incorrectly enabled when selecting invalid images #AP-323
    Fixed emoji type ahead being shown when typing URLs #AP-366
    Fixed toolbar configuration properties incorrectly expecting string arrays instead of strings #AP-342
    Changed the editor resize handle so that it should be disabled when the autoresize plugin is turned on #AP-424
    Fixed the block formatting toolbar item not showing a "Formatting" title when there is no selection #AP-321
    Fixed clicking disabled toolbar buttons hiding the toolbar in inline mode #AP-380
    Fixed `EditorResize` event not being fired upon editor resize #AP-327
    Fixed tables losing styles when updating through the dialog #AP-368
    Fixed context toolbar positioning to be more consistent near the edges of the editor #AP-318
    Added `label` component type for dialogs to group components under a label
    Fixed table of contents plugin now works with v5 toolbar APIs correctly #AP-347
    Fixed the `link_context_toolbar` configuration not disabling the context toolbar #AP-458
    Fixed the link context toolbar showing incorrect relative links #AP-435
    Fixed the alignment of the icon in alert banner dialog components #TINY-2220
    Changed UI text for microcopy improvements #TINY-2281
    Fixed the visual blocks and visual char menu options not displaying their toggled state #TINY-2238
    Fixed the editor not displaying as fullscreen when toggled #TINY-2237
Version 5.0.0-preview-3 (2018-10-18)
    Changed editor layout to use modern CSS properties over manually calculating dimensions #AP-324
    Changed `autoresize_min_height` and `autoresize_max_height` configurations to `min_height` and `max_height` #AP-324
    Fixed bugs with editor width jumping when resizing and the iframe not resizing to smaller than 150px in height #AP-324
    Fixed mobile theme bug that prevented the editor from loading #AP-404
    Fixed long toolbar groups extending outside of the editor instead of wrapping
    Changed `Whole word` label in Search and Replace dialog to `Find whole words only` #AP-387
    Fixed dialog titles so they are now proper case #AP-384
    Fixed color picker default to be #000000 instead of #ff00ff #AP-216
    Fixed "match case" option on the Find and Replace dialog is no longer selected by default #AP-298
    Fixed vertical alignment of toolbar icons #DES-134
    Fixed toolbar icons not appearing on IE11 #DES-133
Version 5.0.0-preview-2 (2018-10-10)
    Changed configuration of color options has been simplified to `color_map`, `color_cols`, and `custom_colors` #AP-328
    Added swatch is now shown for colorinput fields, instead of the colorpicker directly #AP-328
    Removed `colorpicker` plugin, it is now in the theme #AP-328
    Removed `textcolor` plugin, it is now in the theme #AP-328
    Fixed styleselect not updating the displayed item as the cursor moved #AP-388
    Changed `height` configuration to apply to the editor frame (including menubar, toolbar, status bar) instead of the content area #AP-324
    Added fontformats and fontsizes menu items #AP-390
    Fixed preview iframe not expanding to the dialog size #AP-252
    Fixed 'meta' shortcuts not translated into platform-specific text #AP-270
    Fixed tabbed dialogs (Charmap and Emoticons) shrinking when no search results returned
    Fixed a bug where alert banner icons were not retrieved from icon pack. #AP-330
    Fixed component styles to flex so they fill large dialogs. #AP-252
    Fixed editor flashing unstyled during load (still in progress). #AP-349
Version 5.0.0-preview-1 (2018-10-01)
    Developer preview 1
    Initial list of features and changes is available at https://tiny.cloud/docs-preview/release-notes/new-features/
Version 4.9.3 (2019-01-31)
    Added a visualchars_default_state setting to the Visualchars Plugin. Patch contributed by mat3e.
    Fixed a bug where scrolling on a page with more than one editor would cause a ResizeWindow event to fire. #TINY-3247
    Fixed a bug where if a plugin threw an error during initialisation the whole editor would fail to load. #TINY-3243
    Fixed a bug where getContent would include bogus elements when valid_elements setting was set up in a specific way. #TINY-3213
    Fixed a bug where only a few function key names could be used when creating keyboard shortcuts. #TINY-3146
    Fixed a bug where it wasn't possible to enter spaces into an editor after pressing shift+enter. #TINY-3099
    Fixed a bug where no caret would be rendered after backspacing to a contenteditable false element. #TINY-2998
    Fixed a bug where deletion to/from indented lists would leave list fragments in the editor. #TINY-2981
Version 4.9.2 (2018-12-17)
    Fixed a bug with pressing the space key on IE 11 would result in nbsp characters being inserted between words at the end of a block. #TINY-2996
    Fixed a bug where character composition using quote and space on US International keyboards would produce a space instead of a quote. #TINY-2999
    Fixed a bug where remove format wouldn't remove the inner most inline element in some situations. #TINY-2982
    Fixed a bug where outdenting an list item would affect attributes on other list items within the same list. #TINY-2971
    Fixed a bug where the DomParser filters wouldn't be applied for elements created when parsing invalid html. #TINY-2978
    Fixed a bug where setProgressState wouldn't automatically close floating ui elements like menus. #TINY-2896
    Fixed a bug where it wasn't possible to navigate out of a figcaption element using the arrow keys. #TINY-2894
    Fixed a bug where enter key before an image inside a link would remove the image. #TINY-2780
Version 4.9.1 (2018-12-04)
    Added functionality to insert html to the replacement feature of the Textpattern Plugin. #TINY-2839
    Fixed a bug where `editor.selection.getContent({format: 'text'})` didn't work as expected in IE11 on an unfocused editor. #TINY-2862
    Fixed a bug in the Textpattern Plugin where the editor would get an incorrect selection after inserting a text pattern on Safari. #TINY-2838
    Fixed a bug where the space bar didn't work correctly in editors with the forced_root_block setting set to false. #TINY-2816
Version 4.9.0 (2018-11-27)
    Added a replace feature to the Textpattern Plugin. #TINY-1908
    Added functionality to the Lists Plugin that improves the indentation logic. #TINY-1790
    Fixed a bug where it wasn't possible to delete/backspace when the caret was between a contentEditable=false element and a BR. #TINY-2372
    Fixed a bug where copying table cells without a text selection would fail to copy anything. #TINY-1789
    Implemented missing `autosave_restore_when_empty` functionality in the Autosave Plugin. Patch contributed by gzzo. #GH-4447
    Reduced insertion of unnecessary nonbreaking spaces in the editor. #TINY-1879
Version 4.8.5 (2018-10-30)
    Added a content_css_cors setting to the editor that adds the crossorigin="anonymous" attribute to link tags added by the StyleSheetLoader. #TINY-1909
    Fixed a bug where trying to remove formatting with a collapsed selection range would throw an exception. #GH-4636
    Fixed a bug in the image plugin that caused updating figures to split contenteditable elements. #GH-4563
    Fixed a bug that was causing incorrect viewport calculations for fixed position UI elements. #TINY-1897
    Fixed a bug where inline formatting would cause the delete key to do nothing. #TINY-1900
Version 4.8.4 (2018-10-23)
    Added support for the HTML5 `main` element. #TINY-1877
    Changed the keyboard shortcut to move focus to contextual toolbars to Ctrl+F9. #TINY-1812
    Fixed a bug where content css could not be loaded from another domain. #TINY-1891
    Fixed a bug on FireFox where the cursor would get stuck between two contenteditable false inline elements located inside of the same block element divided by a BR. #TINY-1878
    Fixed a bug with the insertContent method where nonbreaking spaces would be inserted incorrectly. #TINY-1868
    Fixed a bug where the toolbar of the inline editor would not be visible in some scenarios. #TINY-1862
    Fixed a bug where removing the editor while more than one notification was open would throw an error. #TINY-1845
    Fixed a bug where the menubutton would be rendered on top of the menu if the viewport didn't have enough height. #TINY-1678
    Fixed a bug with the annotations api where annotating collapsed selections caused problems. #TBS-2449
    Fixed a bug where wbr elements were being transformed into whitespace when using the Paste Plugin's paste as text setting. #GH-4638
    Fixed a bug where the Search and Replace didn't replace spaces correctly. #GH-4632
    Fixed a bug with sublist items not persisting selection. #GH-4628
    Fixed a bug with mceInsertRawHTML command not working as expected. #GH-4625
Version 4.8.3 (2018-09-13)
    Fixed a bug where the Wordcount Plugin didn't correctly count words within tables on IE11. #TINY-1770
    Fixed a bug where it wasn't possible to move the caret out of a table on IE11 and Firefox. #TINY-1682
    Fixed a bug where merging empty blocks didn't work as expected, sometimes causing content to be deleted. #TINY-1781
    Fixed a bug where the Textcolor Plugin didn't show the correct current color. #TINY-1810
    Fixed a bug where clear formatting with a collapsed selection would sometimes clear formatting from more content than expected. #TINY-1813 #TINY-1821
    Fixed a bug with the Table Plugin where it wasn't possible to keyboard navigate to the caption. #TINY-1818
Version 4.8.2 (2018-08-09)
    Moved annotator from "experimental" to "annotator" object on editor. #TBS-2398
    Improved the multiclick normalization across browsers. #TINY-1788
    Fixed a bug where running getSelectedBlocks with a collapsed selection between block elements would produce incorrect results. #TINY-1787
    Fixed a bug where the ScriptLoaders loadScript method would not work as expected in FireFox when loaded on the same page as a ShadowDOM polyfill. #TINY-1786
    Removed reference to ShadowDOM event.path as Blink based browsers now support event.composedPath. #TINY-1785
    Fixed a bug where a reference to localStorage would throw an "access denied" error in IE11 with strict security settings. #TINY-1782
    Fixed a bug where pasting using the toolbar button on an inline editor in IE11 would cause a looping behaviour. #TINY-1768
Version 4.8.1 (2018-07-26)
    Fixed a bug where the content of inline editors was being cleaned on every call of `editor.save()`. #TINY-1783
    Fixed a bug where the arrow of the Inlite Theme toolbar was being rendered incorrectly in RTL mode. #TINY-1776
    Fixed a bug with the Paste Plugin where pasting after inline contenteditable false elements moved the caret to the end of the line. #TINY-1758
Version 4.8.0 (2018-06-27)
    Added new "experimental" object in editor, with initial Annotator API. #TBS-2374
    Fixed a bug where deleting paragraphs inside of table cells would delete the whole table cell. #TINY-1759
    Fixed a bug in the Table Plugin where removing row height set on the row properties dialog did not update the table. #TINY-1730
    Fixed a bug with the font select toolbar item didn't update correctly. #TINY-1683
    Fixed a bug where all bogus elements would not be deleted when removing an inline editor. #TINY-1669
Version 4.7.13 (2018-05-16)
    Fixed a bug where Edge 17 wouldn't be able to select images or tables. #TINY-1679
    Fixed issue where whitespace wasn't preserved when the editor was initialized on pre elements. #TINY-1649
    Fixed a bug with the fontselect dropdowns throwing an error if the editor was hidden in Firefox. #TINY-1664
    Fixed a bug where it wasn't possible to merge table cells on IE 11. #TINY-1671
    Fixed a bug where textcolor wasn't applying properly on IE 11 in some situations. #TINY-1663
    Fixed a bug where the justifyfull command state wasn't working correctly. #TINY-1677
    Fixed a bug where the styles wasn't updated correctly when resizing some tables. #TINY-1668
    Added missing code menu item from the default menu config. #TINY-1648
    Added new align button for combining the separate align buttons into a menu button. #TINY-1652
Version 4.7.12 (2018-05-03)
    Added an option to filter out image svg data urls.
    Added support for html5 details and summary elements.
    Changed so the mce-abs-layout-item css rule targets html instead of body. Patch contributed by nazar-pc.
    Fixed a bug where the "read" step on the mobile theme was still present on android mobile browsers.
    Fixed a bug where all images in the editor document would reload on any editor change.
    Fixed a bug with the Table Plugin where ObjectResized event wasn't being triggered on column resize.
    Fixed so the selection is set to the first suitable caret position after editor.setContent called.
    Fixed so links with xlink:href attributes are filtered correctly to prevent XSS.
    Fixed a bug on IE11 where pasting content into an inline editor initialized on a heading element would create new editable elements.
    Fixed a bug where readonly mode would not work as expected when the editor contained contentEditable=true elements.
    Fixed a bug where the Link Plugin would throw an error when used together with the webcomponents polyfill. Patch contributed by 4esnog.
    Fixed a bug where the "Powered by TinyMCE" branding link would break on XHTML pages. Patch contributed by tistre.
    Fixed a bug where the same id would be used in the blobcache for all pasted images. Patch contributed by thorn0.
Version 4.7.11 (2018-04-11)
    Added a new imagetools_credentials_hosts option to the Imagetools Plugin.
    Fixed a bug where toggling a list containing empty LIs would throw an error. Patch contributed by bradleyke.
    Fixed a bug where applying block styles to a text with the caret at the end of the paragraph would select all text in the paragraph.
    Fixed a bug where toggling on the Spellchecker Plugin would trigger isDirty on the editor.
    Fixed a bug where it was possible to enter content into selection bookmark spans.
    Fixed a bug where if a non paragraph block was configured in forced_root_block the editor.getContent method would return incorrect values with an empty editor.
    Fixed a bug where dropdown menu panels stayed open and fixed in position when dragging dialog windows.
    Fixed a bug where it wasn't possible to extend table cells with the space button in Safari.
    Fixed a bug where the setupeditor event would thrown an error when using the Compat3x Plugin.
    Fixed a bug where an error was thrown in FontInfo when called on a detached element.
Version 4.7.10 (2018-04-03)
    Removed the "read" step from the mobile theme.
    Added normalization of triple clicks across browsers in the editor.
    Added a `hasFocus` method to the editor that checks if the editor has focus.
    Added correct icon to the Nonbreaking Plugin menu item.
    Fixed so the `getContent`/`setContent` methods work even if the editor is not initialized.
    Fixed a bug with the Media Plugin where query strings were being stripped from youtube links.
    Fixed a bug where image styles were changed/removed when opening and closing the Image Plugin dialog.
    Fixed a bug in the Table Plugin where some table cell styles were not correctly added to the content html.
    Fixed a bug in the Spellchecker Plugin where it wasn't possible to change the spellchecker language.
    Fixed so the the unlink action in the Link Plugin has a menu item and can be added to the contextmenu.
    Fixed a bug where it wasn't possible to keyboard navigate to the start of an inline element on a new line within the same block element.
    Fixed a bug with the Text Color Plugin where if used with an inline editor located at the bottom of the screen the colorpicker could appear off screen.
    Fixed a bug with the UndoManager where undo levels were being added for nbzwsp characters.
    Fixed a bug with the Table Plugin where the caret would sometimes be lost when keyboard navigating up through a table.
    Fixed a bug where FontInfo.getFontFamily would throw an error when called on a removed editor.
    Fixed a bug in Firefox where undo levels were not being added correctly for some specific operations.
    Fixed a bug where initializing an inline editor inside of a table would make the whole table resizeable.
    Fixed a bug where the fake cursor that appears next to tables on Firefox was positioned incorrectly when switching to fullscreen.
    Fixed a bug where zwsp's weren't trimmed from the output from `editor.getContent({ format: 'text' })`.
    Fixed a bug where the fontsizeselect/fontselect toolbar items showed the body info rather than the first possible caret position info on init.
    Fixed a bug where it wasn't possible to select all content if the editor only contained an inline boundary element.
    Fixed a bug where `content_css` urls with query strings wasn't working.
    Fixed a bug in the Table Plugin where some table row styles were removed when changing other styles in the row properties dialog.
Version 4.7.9 (2018-02-27)
    Fixed a bug where the editor target element didn't get the correct style when removing the editor.
Version 4.7.8 (2018-02-26)
    Fixed an issue with the Help Plugin where the menuitem name wasn't lowercase.
    Fixed an issue on MacOS where text and bold text did not have the same line-height in the autocomplete dropdown in the Link Plugin dialog.
    Fixed a bug where the "paste as text" option in the Paste Plugin didn't work.
    Fixed a bug where dialog list boxes didn't get positioned correctly in documents with scroll.
    Fixed a bug where the Inlite Theme didn't use the Table Plugin api to insert correct tables.
    Fixed a bug where the Inlite Theme panel didn't hide on blur in a correct way.
    Fixed a bug where placing the cursor before a table in Firefox would scroll to the bottom of the table.
    Fixed a bug where selecting partial text in table cells with rowspans and deleting would produce faulty tables.
    Fixed a bug where the Preview Plugin didn't work on Safari due to sandbox security.
    Fixed a bug where table cell selection using the keyboard threw an error.
    Fixed so the font size and font family doesn't toggle the text but only sets the selected format on the selected text.
    Fixed so the built-in spellchecking on Chrome and Safari creates an undo level when replacing words.
Version 4.7.7 (2018-02-19)
    Added a border style selector to the advanced tab of the Image Plugin.
    Added better controls for default table inserted by the Table Plugin.
    Added new `table_responsive_width` option to the Table Plugin that controls whether to use pixel or percentage widths.
    Fixed a bug where the Link Plugin text didn't update when a URL was pasted using the context menu.
    Fixed a bug with the Spellchecker Plugin where using "Add to dictionary" in the context menu threw an error.
    Fixed a bug in the Media Plugin where the preview node for iframes got default width and height attributes that interfered with width/height styles.
    Fixed a bug where backslashes were being added to some font family names in Firefox in the fontselect toolbar item.
    Fixed a bug where errors would be thrown when trying to remove an editor that had not yet been fully initialized.
    Fixed a bug where the Imagetools Plugin didn't update the images atomically.
    Fixed a bug where the Fullscreen Plugin was throwing errors when being used on an inline editor.
    Fixed a bug where drop down menus weren't positioned correctly in inline editors on scroll.
    Fixed a bug with a semicolon missing at the end of the bundled javascript files.
    Fixed a bug in the Table Plugin with cursor navigation inside of tables where the cursor would sometimes jump into an incorrect table cells.
    Fixed a bug where indenting a table that is a list item using the "Increase indent" button would create a nested table.
    Fixed a bug where text nodes containing only whitespace were being wrapped by paragraph elements.
    Fixed a bug where whitespace was being inserted after br tags inside of paragraph tags.
    Fixed a bug where converting an indented paragraph to a list item would cause the list item to have extra padding.
    Fixed a bug where Copy/Paste in an editor with a lot of content would cause the editor to scroll to the top of the content in IE11.
    Fixed a bug with a memory leak in the DragHelper. Path contributed by ben-mckernan.
    Fixed a bug where the advanced tab in the Media Plugin was being shown even if it didn't contain anything. Patch contributed by gabrieeel.
    Fixed an outdated eventname in the EventUtils. Patch contributed by nazar-pc.
    Fixed an issue where the Json.parse function would throw an error when being used on a page with strict CSP settings.
    Fixed so you can place the curser before and after table elements within the editor in Firefox and Edge/IE.
Version 4.7.6 (2018-01-29)
    Fixed a bug in the jquery integration where it threw an error saying that "global is not defined".
    Fixed a bug where deleting a table cell whose previous sibling was set to contenteditable false would create a corrupted table.
    Fixed a bug where highlighting text in an unfocused editor did not work correctly in IE11/Edge.
    Fixed a bug where the table resize handles were not being repositioned when activating the Fullscreen Plugin.
    Fixed a bug where the Imagetools Plugin dialog didn't honor editor RTL settings.
    Fixed a bug where block elements weren't being merged correctly if you deleted from after a contenteditable false element to the beginning of another block element.
    Fixed a bug where TinyMCE didn't work with module loaders like webpack.
Version 4.7.5 (2018-01-22)
    Fixed bug with the Codesample Plugin where it wasn't possible to edit codesamples when the editor was in inline mode.
    Fixed bug where focusing on the status bar broke the keyboard navigation functionality.
    Fixed bug where an error would be thrown on Edge by the Table Plugin when pasting using the PowerPaste Plugin.
    Fixed bug in the Table Plugin where selecting row border style from the dropdown menu in advanced row properties would throw an error.
    Fixed bug with icons being rendered incorrectly on Chrome on Mac OS.
    Fixed bug in the Textcolor Plugin where the font color and background color buttons wouldn't trigger an ExecCommand event.
    Fixed bug in the Link Plugin where the url field wasn't forced LTR.
    Fixed bug where the Nonbreaking Plugin incorrectly inserted spaces into tables.
    Fixed bug with the inline theme where the toolbar wasn't repositioned on window resize.
Version 4.7.4 (2017-12-05)
    Fixed bug in the Nonbreaking Plugin where the nonbreaking_force_tab setting was being ignored.
    Fixed bug in the Table Plugin where changing row height incorrectly converted column widths to pixels.
    Fixed bug in the Table Plugin on Edge and IE11 where resizing the last column after resizing the table would cause invalid column heights.
    Fixed bug in the Table Plugin where keyboard navigation was not normalized between browsers.
    Fixed bug in the Table Plugin where the colorpicker button would show even without defining the colorpicker_callback.
    Fixed bug in the Table Plugin where it wasn't possible to set the cell background color.
    Fixed bug where Firefox would throw an error when intialising an editor on an element that is hidden or not yet added to the DOM.
    Fixed bug where Firefox would throw an error when intialising an editor inside of a hidden iframe.
Version 4.7.3 (2017-11-23)
    Added functionality to open the Codesample Plugin dialog when double clicking on a codesample. Patch contributed by dakuzen.
    Fixed bug where undo/redo didn't work correctly with some formats and caret positions.
    Fixed bug where the color picker didn't show up in Table Plugin dialogs.
    Fixed bug where it wasn't possible to change the width of a table through the Table Plugin dialog.
    Fixed bug where the Charmap Plugin couldn't insert some special characters.
    Fixed bug where editing a newly inserted link would not actually edit the link but insert a new link next to it.
    Fixed bug where deleting all content in a table cell made it impossible to place the caret into it.
    Fixed bug where the vertical alignment field in the Table Plugin cell properties dialog didn't do anything.
    Fixed bug where an image with a caption showed two sets of resize handles in IE11.
    Fixed bug where pressing the enter button inside of an h1 with contenteditable set to true would sometimes produce a p tag.
    Fixed bug with backspace not working as expected before a noneditable element.
    Fixed bug where operating on tables with invalid rowspans would cause an error to be thrown.
    Fixed so a real base64 representation of the image is available on the blobInfo that the images_upload_handler gets called with.
    Fixed so the image upload tab is available when the images_upload_handler is defined (and not only when the images_upload_url is defined).
Version 4.7.2 (2017-11-07)
    Added newly rewritten Table Plugin.
    Added support for attributes with colon in valid_elements and addValidElements.
    Added support for dailymotion short url in the Media Plugin. Patch contributed by maat8.
    Added support for converting to half pt when converting font size from px to pt. Patch contributed by danny6514.
    Added support for location hash to the Autosave plugin to make it work better with SPAs using hash routing.
    Added support for merging table cells when pasting a table into another table.
    Changed so the language packs are only loaded once. Patch contributed by 0xor1.
    Simplified the css for inline boundaries selection by switching to an attribute selector.
    Fixed bug where an error would be thrown on editor initialization if the window.getSelection() returned null.
    Fixed bug where holding down control or alt keys made the keyboard navigation inside an inline boundary not work as expected.
    Fixed bug where applying formats in IE11 produced extra, empty paragraphs in the editor.
    Fixed bug where the Word Count Plugin didn't count some mathematical operators correctly.
    Fixed bug where removing an inline editor removed the element that the editor had been initialized on.
    Fixed bug where setting the selection to the end of an editable container caused some formatting problems.
    Fixed bug where an error would be thrown sometimes when an editor was removed because of the selection bookmark was being stored asynchronously.
    Fixed a bug where an editor initialized on an empty list did not contain any valid cursor positions.
    Fixed a bug with the Context Menu Plugin and webkit browsers on Mac where right-clicking inside a table would produce an incorrect selection.
    Fixed bug where the Image Plugin constrain proportions setting wasn't working as expected.
    Fixed bug where deleting the last character in a span with decorations produced an incorrect element when typing.
    Fixed bug where focusing on inline editors made the toolbar flicker when moving between elements quickly.
    Fixed bug where the selection would be stored incorrectly in inline editors when the mouseup event was fired outside the editor body.
    Fixed bug where toggling bold at the end of an inline boundary would toggle off the whole word.
    Fixed bug where setting the skin to false would not stop the loading of some skin css files.
    Fixed bug in mobile theme where pinch-to-zoom would break after exiting the editor.
    Fixed bug where sublists of a fully selected list would not be switched correctly when changing list style.
    Fixed bug where inserting media by source would break the UndoManager.
    Fixed bug where inserting some content into the editor with a specific selection would replace some content incorrectly.
    Fixed bug where selecting all content with ctrl+a in IE11 caused problems with untoggling some formatting.
    Fixed bug where the Search and Replace Plugin left some marker spans in the editor when undoing and redoing after replacing some content.
    Fixed bug where the editor would not get a scrollbar when using the Fullscreen and Autoresize plugins together.
    Fixed bug where the font selector would stop working correctly after selecting fonts three times.
    Fixed so pressing the enter key inside of an inline boundary inserts a br after the inline boundary element.
    Fixed a bug where it wasn't possible to use tab navigation inside of a table that was inside of a list.
    Fixed bug where end_container_on_empty_block would incorrectly remove elements.
    Fixed bug where content_styles weren't added to the Preview Plugin iframe.
    Fixed so the beforeSetContent/beforeGetContent events are preventable.
    Fixed bug where changing height value in Table Plugin advanced tab didn't do anything.
    Fixed bug where it wasn't possible to remove formatting from content in beginning of table cell.
Version 4.7.1 (2017-10-09)
    Fixed bug where theme set to false on an inline editor produced an extra div element after the target element.
    Fixed bug where the editor drag icon was misaligned with the branding set to false.
    Fixed bug where doubled menu items were not being removed as expected with the removed_menuitems setting.
    Fixed bug where the Table of contents plugin threw an error when initialized.
    Fixed bug where it wasn't possible to add inline formats to text selected right to left.
    Fixed bug where the paste from plain text mode did not work as expected.
    Fixed so the style previews do not set color and background color when selected.
    Fixed bug where the Autolink plugin didn't work as expected with some formats applied on an empty editor.
    Fixed bug where the Textpattern plugin were throwing errors on some patterns.
    Fixed bug where the Save plugin saved all editors instead of only the active editor. Patch contributed by dannoe.
Version 4.7.0 (2017-10-03)
    Added new mobile ui that is specifically designed for mobile devices.
    Updated the default skin to be more modern and white since white is preferred by most implementations.
    Restructured the default menus to be more similar to common office suites like Google Docs.
    Fixed so theme can be set to false on both inline and iframe editor modes.
    Fixed bug where inline editor would add/remove the visualblocks css multiple times.
    Fixed bug where selection wouldn't be properly restored when editor lost focus and commands where invoked.
    Fixed bug where toc plugin would generate id:s for headers even though a toc wasn't inserted into the content.
    Fixed bug where is wasn't possible to drag/drop contents within the editor if paste_data_images where set to true.
    Fixed bug where getParam and close in WindowManager would get the first opened window instead of the last opened window.
    Fixed bug where delete would delete between cells inside a table in Firefox.
Version 4.6.7 (2017-09-18)
    Fixed bug where paste wasn't working in IOS.
    Fixed bug where the Word Count Plugin didn't count some mathematical operators correctly.
    Fixed bug where inserting a list in a table caused the cell to expand in height.
    Fixed bug where pressing enter in a list located inside of a table deleted list items instead of inserting new list item.
    Fixed bug where copy and pasting table cells produced inconsistent results.
    Fixed bug where initializing an editor with an ID of 'length' would throw an exception.
    Fixed bug where it was possible to split a non merged table cell.
    Fixed bug where copy and pasting a list with a very specific selection into another list would produce a nested list.
    Fixed bug where copy and pasting ordered lists sometimes produced unordered lists.
    Fixed bug where padded elements inside other elements would be treated as empty.
    Added some missing translations to Image, Link and Help plugins.
    Fixed so you can resize images inside a figure element.
    Fixed bug where an inline TinyMCE editor initialized on a table did not set selection on load in Chrome.
    Fixed the positioning of the inlite toolbar when the target element wasn't big enough to fit the toolbar.
Version 4.6.6 (2017-08-30)
    Fixed so that notifications wrap long text content instead of bleeding outside the notification element.
    Fixed so the content_style css is added after the skin and custom stylesheets.
    Fixed bug where it wasn't possible to remove a table with the Cut button.
    Fixed bug where the center format wasn't getting the same font size as the other formats in the format preview.
    Fixed bug where the wordcount plugin wasn't counting hyphenated words correctly.
    Fixed bug where all content pasted into the editor was added to the end of the editor.
    Fixed bug where enter keydown on list item selection only deleted content and didn't create a new line.
    Fixed bug where destroying the editor while the content css was still loading caused error notifications on Firefox.
    Fixed bug where undoing cut operation in IE11 left some unwanted html in the editor content.
    Fixed bug where enter keydown would throw an error in IE11.
    Fixed bug where duplicate instances of an editor were added to the editors array when using the createEditor API.
    Fixed bug where the formatter applied formats on the wrong content when spellchecker was activated.
    Fixed bug where switching formats would reset font size on child nodes.
    Fixed bug where the table caption element weren't always the first descendant to the table tag.
    Fixed bug where pasting some content into the editor on chrome some newlines were removed.
    Fixed bug where it wasn't possible to remove a list if a list item was a table element.
    Fixed bug where copy/pasting partial selections of tables wouldn't produce a proper table.
    Fixed bug where the searchreplace plugin could not find consecutive spaces.
    Fixed bug where background color wasn't applied correctly on some partially selected contents.
Version 4.6.5 (2017-08-02)
    Added new inline_boundaries_selector that allows you to specify the elements that should have boundaries.
    Added new local upload feature this allows the user to upload images directly from the image dialog.
    Added a new api for providing meta data for plugins. It will show up in the help dialog if it's provided.
    Fixed so that the notifications created by the notification manager are more screen reader accessible.
    Fixed bug where changing the list format on multiple selected lists didn't change all of the lists.
    Fixed bug where the nonbreaking plugin would insert multiple undo levels when pressing the tab key.
    Fixed bug where delete/backspace wouldn't render a caret when all editor contents where deleted.
    Fixed bug where delete/backspace wouldn't render a caret if the deleted element was a single contentEditable false element.
    Fixed bug where the wordcount plugin wouldn't count words correctly if word where typed after applying a style format.
    Fixed bug where the wordcount plugin would count mathematical formulas as multiple words for example 1+1=2.
    Fixed bug where formatting of triple clicked blocks on Chrome/Safari would result in styles being added outside the visual selection.
    Fixed bug where paste would add the contents to the end of the editor area when inline mode was used.
    Fixed bug where toggling off bold formatting on text entered in a new paragraph would add an extra line break.
    Fixed bug where autolink plugin would only produce a link on every other consecutive link on Firefox.
    Fixed bug where it wasn't possible to select all contents if the content only had one pre element.
    Fixed bug where sizzle would produce lagging behavior on some sites due to repaints caused by feature detection.
    Fixed bug where toggling off inline formats wouldn't include the space on selected contents with leading or trailing spaces.
    Fixed bug where the cut operation in UI wouldn't work in Chrome.
    Fixed bug where some legacy editor initialization logic would throw exceptions about editor settings not being defined.
    Fixed bug where it wasn't possible to apply text color to links if they where part of a non collapsed selection.
    Fixed bug where an exception would be thrown if the user selected a video element and then moved the focus outside the editor.
    Fixed bug where list operations didn't work if there where block elements inside the list items.
    Fixed bug where applying block formats to lists wrapped in block elements would apply to all elements in that wrapped block.
Version 4.6.4 (2017-06-13)
    Fixed bug where the editor would move the caret when clicking on the scrollbar next to a content editable false block.
    Fixed bug where the text color select dropdowns wasn't placed correctly when they didn't fit the width of the screen.
    Fixed bug where the default editor line height wasn't working for mixed font size contents.
    Fixed bug where the content css files for inline editors were loaded multiple times for multiple editor instances.
    Fixed bug where the initial value of the font size/font family dropdowns wasn't displayed.
    Fixed bug where the I18n api was not supporting arrays as the translation replacement values.
    Fixed bug where chrome would display "The given range isn't in document." errors for invalid ranges passed to setRng.
    Fixed bug where the compat3x plugin wasn't working since the global tinymce references wasn't resolved correctly.
    Fixed bug where the preview plugin wasn't encoding the base url passed into the iframe contents producing a xss bug.
    Fixed bug where the dom parser/serializer wasn't handling some special elements like noframes, title and xmp.
    Fixed bug where the dom parser/serializer wasn't handling cdata sections with comments inside.
    Fixed bug where the editor would scroll to the top of the editable area if a dialog was closed in inline mode.
    Fixed bug where the link dialog would not display the right rel value if rel_list was configured.
    Fixed bug where the context menu would select images on some platforms but not others.
    Fixed bug where the filenames of images were not retained on dragged and drop into the editor from the desktop.
    Fixed bug where the paste plugin would misrepresent newlines when pasting plain text and having forced_root_block configured.
    Fixed so that the error messages for the imagetools plugin is more human readable.
    Fixed so the internal validate setting for the parser/serializer can't be set from editor initialization settings.
Version 4.6.3 (2017-05-30)
    Fixed bug where the arrow keys didn't work correctly when navigating on nested inline boundary elements.
    Fixed bug where delete/backspace didn't work correctly on nested inline boundary elements.
    Fixed bug where image editing didn't work on subsequent edits of the same image.
    Fixed bug where charmap descriptions wouldn't properly wrap if they exceeded the width of the box.
    Fixed bug where the default image upload handler only accepted 200 as a valid http status code.
    Fixed so rel on target=_blank links gets forced with only noopener instead of both noopener and noreferrer.
Version 4.6.2 (2017-05-23)
    Fixed bug where the SaxParser would run out of memory on very large documents.
    Fixed bug with formatting like font size wasn't applied to del elements.
    Fixed bug where various api calls would be throwing exceptions if they where invoked on a removed editor instance.
    Fixed bug where the branding position would be incorrect if the editor was inside a hidden tab and then later showed.
    Fixed bug where the color levels feature in the imagetools dialog wasn't working properly.
    Fixed bug where imagetools dialog wouldn't pre-load images from CORS domains, before trying to prepare them for editing.
    Fixed bug where the tab key would move the caret to the next table cell if being pressed inside a list inside a table.
    Fixed bug where the cut/copy operations would loose parent context like the current format etc.
    Fixed bug with format preview not working on invalid elements excluded by valid_elements.
    Fixed bug where blocks would be merged in incorrect order on backspace/delete.
    Fixed bug where zero length text nodes would cause issues with the undo logic if there where iframes present.
    Fixed bug where the font size/family select lists would throw errors if the first node was a comment.
    Fixed bug with csp having to allow local script evaluation since it was used to detect global scope.
    Fixed bug where CSP required a relaxed option for javascript: URLs in unsupported legacy browsers.
    Fixed bug where a fake caret would be rendered for td with the contenteditable=false.
    Fixed bug where typing would be blocked on IE 11 when within a nested contenteditable=true/false structure.
Version 4.6.1 (2017-05-10)
    Added configuration option to list plugin to disable tab indentation.
    Fixed bug where format change on very specific content could cause the selection to change.
    Fixed bug where TinyMCE could not be lazyloaded through jquery integration.
    Fixed bug where entities in style attributes weren't decoded correctly on paste in webkit.
    Fixed bug where fontsize_formats option had been renamed incorrectly.
    Fixed bug with broken backspace/delete behaviour between contenteditable=false blocks.
    Fixed bug where it wasn't possible to backspace to the previous line with the inline boundaries functionality turned on.
    Fixed bug where is wasn't possible to move caret left and right around a linked image with the inline boundaries functionality turned on.
    Fixed bug where pressing enter after/before hr element threw exception. Patch contributed bradleyke.
    Fixed so the CSS in the visualblocks plugin doesn't overwrite background color. Patch contributed by Christian Rank.
    Fixed bug where multibyte characters weren't encoded correctly. Patch contributed by James Tarkenton.
    Fixed bug where shift-click to select within contenteditable=true fields wasn't working.
Version 4.6.0 (2017-05-04)
    Dropped support for IE 8-10 due to market share and lack of support from Microsoft. See tinymce docs for details.
    Added an inline boundary caret position feature that makes it easier to type at the beginning/end of links/code elements.
    Added a help plugin that adds a button and a dialog showing the editor shortcuts and loaded plugins.
    Added an inline_boundaries option that allows you to disable the inline boundary feature if it's not desired.
    Added a new ScrollIntoView event that allows you to override the default scroll to element behavior.
    Added role and aria- attributes as valid elements in the default valid elements config.
    Added new internal flag for PastePreProcess/PastePostProcess this is useful to know if the paste was coming from an external source.
    Added new ignore function to UndoManager this works similar to transact except that it doesn't add an undo level by default.
    Fixed so that urls gets retained for images when being edited. This url is then passed on to the upload handler.
    Fixed so that the editors would be initialized on readyState interactive instead of complete.
    Fixed so that the init event of the editor gets fired once all contentCSS files have been properly loaded.
    Fixed so that width/height of the editor gets taken from the textarea element if it's explicitly specified in styles.
    Fixed so that keep_styles set to false no longer clones class/style from the previous paragraph on enter.
    Fixed so that the default line-height is 1.2em to avoid zwnbsp characters from producing text rendering glitches on Windows.
    Fixed so that loading errors of content css gets presented by a notification message.
    Fixed so figure image elements can be linked when selected this wraps the figure image in a anchor element.
    Fixed bug where it wasn't possible to copy/paste rows with colspans by using the table copy/paste feature.
    Fixed bug where the protect setting wasn't properly applied to header/footer parts when using the fullpage plugin.
    Fixed bug where custom formats that specified upper case element names where not applied correctly.
    Fixed bug where some screen readers weren't reading buttons due to an aria specific fix for IE 8.
    Fixed bug where cut wasn't working correctly on iOS due to it's clipboard API not working correctly.
    Fixed bug where Edge would paste div elements instead of paragraphs when pasting plain text.
    Fixed bug where the textpattern plugin wasn't dealing with trailing punctuations correctly.
    Fixed bug where image editing would some times change the image format from jpg to png.
    Fixed bug where some UI elements could be inserted into the toolbar even if they where not registered.
    Fixed bug where it was possible to click the TD instead of the character in the character map and that caused an exception.
    Fixed bug where the font size/font family dropdowns would sometimes show an incorrect value due to css not being loaded in time.
    Fixed bug with the media plugin inserting undefined instead of retaining size when media_dimensions was set to false.
    Fixed bug with deleting images when forced_root_blocks where set to false.
    Fixed bug where input focus wasn't properly handled on nested content editable elements.
    Fixed bug where Chrome/Firefox would throw an exception when selecting images due to recent change of setBaseAndExtent support.
    Fixed bug where malformed blobs would throw exceptions now they are simply ignored.
    Fixed bug where backspace/delete wouldn't work properly in some cases where all contents was selected in WebKit.
    Fixed bug with Angular producing errors since it was expecting events objects to be patched with their custom properties.
    Fixed bug where the formatter would apply formatting to spellchecker errors now all bogus elements are excluded.
    Fixed bug with backspace/delete inside table caption elements wouldn't behave properly on IE 11.
    Fixed bug where typing after a contenteditable false inline element could move the caret to the end of that element.
    Fixed bug where backspace before/after contenteditable false blocks wouldn't properly remove the right element.
    Fixed bug where backspace before/after contenteditable false inline elements wouldn't properly empty the current block element.
    Fixed bug where vertical caret navigation with a custom line-height would sometimes match incorrect positions.
    Fixed bug with paste on Edge where character encoding wasn't handled properly due to a browser bug.
    Fixed bug with paste on Edge where extra fragment data was inserted into the contents when pasting.
    Fixed bug with pasting contents when having a whole block element selected on WebKit could cause WebKit spans to appear.
    Fixed bug where the visualchars plugin wasn't working correctly showing invisible nbsp characters.
    Fixed bug where browsers would hang if you tried to load some malformed html contents.
    Fixed bug where the init call promise wouldn't resolve if the specified selector didn't find any matching elements.
    Fixed bug where the Schema isValidChild function was case sensitive.
Version 4.5.3 (2017-02-01)
    Added keyboard navigation for menu buttons when the menu is in focus.
    Added api to the list plugin for setting custom classes/attributes on lists.
    Added validation for the anchor plugin input field according to W3C id naming specifications.
    Fixed bug where media placeholders were removed after resize with the forced_root_block setting set to false.
    Fixed bug where deleting selections with similar sibling nodes sometimes deleted the whole document.
    Fixed bug with inlite theme where several toolbars would appear scrolling when more than one instance of the editor was in use.
    Fixed bug where the editor would throw error with the fontselect plugin on hidden editor instances in Firefox.
    Fixed bug where the background color would not stretch to the font size.
    Fixed bug where font size would be removed when changing background color.
    Fixed bug where the undomanager trimmed away whitespace between nodes on undo/redo.
    Fixed bug where media_dimensions=false in media plugin caused the editor to throw an error.
    Fixed bug where IE was producing font/u elements within links on paste.
    Fixed bug where some button tooltips were broken when compat3x was in use.
    Fixed bug where backspace/delete/typeover would remove the caption element.
    Fixed bug where powerspell failed to function when compat3x was enabled.
    Fixed bug where it wasn't possible to apply sub/sup on text with large font size.
    Fixed bug where pre tags with spaces weren't treated as content.
    Fixed bug where Meta+A would select the entire document instead of all contents in nested ce=true elements.
Version 4.5.2 (2017-01-04)
    Added missing keyboard shortcut description for the underline menu item in the format menu.
    Fixed bug where external blob urls wasn't properly handled by editor upload logic. Patch contributed by David Oviedo.
    Fixed bug where urls wasn't treated as a single word by the wordcount plugin.
    Fixed bug where nbsp characters wasn't treated as word delimiters by the wordcount plugin.
    Fixed bug where editor instance wasn't properly passed to the format preview logic. Patch contributed by NullQuery.
    Fixed bug where the fake caret wasn't hidden when you moved selection to a cE=false element.
    Fixed bug where it wasn't possible to edit existing code sample blocks.
    Fixed bug where it wasn't possible to delete editor contents if the selection included an empty block.
    Fixed bug where the formatter wasn't expanding words on some international characters. Patch contributed by Martin Larochelle.
    Fixed bug where the open link feature wasn't working correctly on IE 11.
    Fixed bug where enter before/after a cE=false block wouldn't properly padd the paragraph with an br element.
    Fixed so font size and font family select boxes always displays a value by using the runtime style as a fallback.
    Fixed so missing plugins will be logged to console as warnings rather than halting the initialization of the editor.
    Fixed so splitbuttons become normal buttons in advlist plugin if styles are empty. Patch contributed by René Schleusner.
    Fixed so you can multi insert rows/cols by selecting table cells and using insert rows/columns.
Version 4.5.1 (2016-12-07)
    Fixed bug where the lists plugin wouldn't initialize without the advlist plugins if served from cdn.
    Fixed bug where selectors with "*" would cause the style format preview to throw an error.
    Fixed bug with toggling lists off on lists with empty list items would throw an error.
    Fixed bug where editing images would produce non existing blob uris.
    Fixed bug where the offscreen toc selection would be treated as the real toc element.
    Fixed bug where the aria level attribute for element path would have an incorrect start index.
    Fixed bug where the offscreen selection of cE=false that where very wide would be shown onscreen. Patch contributed by Steven Bufton.
    Fixed so the default_link_target gets applied to links created by the autolink plugin.
    Fixed so that the name attribute gets removed by the anchor plugin if editing anchors.
Version 4.5.0 (2016-11-23)
    Added new toc plugin allows you to insert table of contents based on editor headings.
    Added new auto complete menu to all url fields. Adds history, link to anchors etc.
    Added new sidebar api that allows you to add custom sidebar panels and buttons to toggle these.
    Added new insert menu button that allows you to have multiple insert functions under the same menu button.
    Added new open link feature to ctrl+click, alt+enter and context menu.
    Added new media_embed_handler option to allow the media plugin to be populated with custom embeds.
    Added new support for editing transparent images using the image tools dialog.
    Added new images_reuse_filename option to allow filenames of images to be retained for upload.
    Added new security feature where links with target="_blank" will by default get rel="noopener noreferrer".
    Added new allow_unsafe_link_target to allow you to opt-out of the target="_blank" security feature.
    Added new style_formats_autohide option to automatically hide styles based on context.
    Added new codesample_content_css option to specify where the code sample prism css is loaded from.
    Added new support for Japanese/Chinese word count following the unicode standards on this.
    Added new fragmented undo levels this dramatically reduces flicker on contents with iframes.
    Added new live previews for complex elements like table or lists.
    Fixed bug where it wasn't possible to properly tab between controls in a dialog with a disabled form item control.
    Fixed bug where firefox would generate a rectangle on elements produced after/before a cE=false elements.
    Fixed bug with advlist plugin not switching list element format properly in some edge cases.
    Fixed bug where col/rowspans wasn't correctly computed by the table plugin in some cases.
    Fixed bug where the table plugin would thrown an error if object_resizing was disabled.
    Fixed bug where some invalid markup would cause issues when running in XHTML mode. Patch contributed by Charles Bourasseau.
    Fixed bug where the fullscreen class wouldn't be removed properly when closing dialogs.
    Fixed bug where the PastePlainTextToggle event wasn't fired by the paste plugin when the state changed.
    Fixed bug where table the row type wasn't properly updated in table row dialog. Patch contributed by Matthias Balmer.
    Fixed bug where select all and cut wouldn't place caret focus back to the editor in WebKit. Patch contributed by Daniel Jalkut.
    Fixed bug where applying cell/row properties to multiple cells/rows would reset other unchanged properties.
    Fixed bug where some elements in the schema would have redundant/incorrect children.
    Fixed bug where selector and target options would cause issues if used together.
    Fixed bug where drag/drop of images from desktop on chrome would thrown an error.
    Fixed bug where cut on WebKit/Blink wouldn't add an undo level.
    Fixed bug where IE 11 would scroll to the cE=false elements when they where selected.
    Fixed bug where keys like F5 wouldn't work when a cE=false element was selected.
    Fixed bug where the undo manager wouldn't stop the typing state when commands where executed.
    Fixed bug where unlink on wrapped links wouldn't work properly.
    Fixed bug with drag/drop of images on WebKit where the image would be deleted form the source editor.
    Fixed bug where the visual characters mode would be disabled when contents was extracted from the editor.
    Fixed bug where some browsers would toggle of formats applied to the caret when clicking in the editor toolbar.
    Fixed bug where the custom theme function wasn't working correctly.
    Fixed bug where image option for custom buttons required you to have icon specified as well.
    Fixed bug where the context menu and contextual toolbars would be visible at the same time and sometimes overlapping.
    Fixed bug where the noneditable plugin would double wrap elements when using the noneditable_regexp option.
    Fixed bug where tables would get padding instead of margin when you used the indent button.
    Fixed bug where the charmap plugin wouldn't properly insert non breaking spaces.
    Fixed bug where the color previews in color input boxes wasn't properly updated.
    Fixed bug where the list items of previous lists wasn't merged in the right order.
    Fixed bug where it wasn't possible to drag/drop inline-block cE=false elements on IE 11.
    Fixed bug where some table cell merges would produce incorrect rowspan/colspan.
    Fixed so the font size of the editor defaults to 14px instead of 11px this can be overridden by custom css.
    Fixed so wordcount is debounced to reduce cpu hogging on larger texts.
    Fixed so tinymce global gets properly exported as a module when used with some module bundlers.
    Fixed so it's possible to specify what css properties you want to preview on specific formats.
    Fixed so anchors are contentEditable=false while within the editor.
    Fixed so selected contents gets wrapped in a inline code element by the codesample plugin.
    Fixed so conditional comments gets properly stripped independent of case. Patch contributed by Georgii Dolzhykov.
    Fixed so some escaped css sequences gets properly handled. Patch contributed by Georgii Dolzhykov.
    Fixed so notifications with the same message doesn't get displayed at the same time.
    Fixed so F10 can be used as an alternative key to focus to the toolbar.
    Fixed various api documentation issues and typos.
    Removed layer plugin since it wasn't really ported from 3.x and there doesn't seem to be much use for it.
    Removed moxieplayer.swf from the media plugin since it wasn't used by the media plugin.
    Removed format state from the advlist plugin to be more consistent with common word processors.
Version 4.4.3 (2016-09-01)
    Fixed bug where copy would produce an exception on Chrome.
    Fixed bug where deleting lists on IE 11 would merge in correct text nodes.
    Fixed bug where deleting partial lists with indentation wouldn't cause proper normalization.
Version 4.4.2 (2016-08-25)
    Added new importcss_exclusive option to disable unique selectors per group.
    Added new group specific selector_converter option to importcss plugin.
    Added new codesample_languages option to apply custom languages to codesample plugin.
    Added new codesample_dialog_width/codesample_dialog_height options.
    Fixed bug where fullscreen button had an incorrect keyboard shortcut.
    Fixed bug where backspace/delete wouldn't work correctly from a block to a cE=false element.
    Fixed bug where smartpaste wasn't detecting links with special characters in them like tilde.
    Fixed bug where the editor wouldn't get proper focus if you clicked on a cE=false element.
    Fixed bug where it wasn't possible to copy/paste table rows that had merged cells.
    Fixed bug where merging cells could some times produce invalid col/rowspan attibute values.
    Fixed bug where getBody would sometimes thrown an exception now it just returns null if the iframe is clobbered.
    Fixed bug where drag/drop of cE=false element wasn't properly constrained to viewport.
    Fixed bug where contextmenu on Mac would collapse any selection to a caret.
    Fixed bug where rtl mode wasn't rendered properly when loading a language pack with the rtl flag.
    Fixed bug where Kamer word bounderies would be stripped from contents.
    Fixed bug where lists would sometimes render two dots or numbers on the same line.
    Fixed bug where the skin_url wasn't used by the inlite theme.
    Fixed so data attributes are ignored when comparing formats in the formatter.
    Fixed so it's possible to disable inline toolbars in the inlite theme.
    Fixed so template dialog gets resized if it doesn't fit the window viewport.
Version 4.4.1 (2016-07-26)
    Added smart_paste option to paste plugin to allow disabling the paste behavior if needed.
    Fixed bug where png urls wasn't properly detected by the smart paste logic.
    Fixed bug where the element path wasn't working properly when multiple editor instances where used.
    Fixed bug with creating lists out of multiple paragraphs would just create one list item instead of multiple.
    Fixed bug where scroll position wasn't properly handled by the inlite theme to place the toolbar properly.
    Fixed bug where multiple instances of the editor using the inlite theme didn't render the toolbar properly.
    Fixed bug where the shortcut label for fullscreen mode didn't match the actual shortcut key.
    Fixed bug where it wasn't possible to select cE=false blocks using touch devices on for example iOS.
    Fixed bug where it was possible to select the child image within a cE=false on IE 11.
    Fixed so inserts of html containing lists doesn't merge with any existing lists unless it's a paste operation.
Version 4.4.0 (2016-06-30)
    Added new inlite theme this is a more lightweight inline UI.
    Added smarter paste logic that auto detects urls in the clipboard and inserts images/links based on that.
    Added a better image resize algorithm for better image quality in the imagetools plugin.
    Fixed bug where it wasn't possible to drag/dropping cE=false elements on FF.
    Fixed bug where backspace/delete before/after a cE=false block would produce a new paragraph.
    Fixed bug where list style type css property wasn't preserved when indenting lists.
    Fixed bug where merging of lists where done even if the list style type was different.
    Fixed bug where the image_dataimg_filter function wasn't used when pasting images.
    Fixed bug where nested editable within a non editable element would cause scroll on focus in Chrome.
    Fixed so invalid targets for inline mode is blocked on initialization. We only support elements that can have children.
Version 4.3.13 (2016-06-08)
    Added characters with a diacritical mark to charmap plugin. Patch contributed by Dominik Schilling.
    Added better error handling if the image proxy service would produce errors.
    Fixed issue with pasting list items into list items would produce nested list rather than a merged list.
    Fixed bug where table selection could get stuck in selection mode for inline editors.
    Fixed bug where it was possible to place the caret inside the resize grid elements.
    Fixed bug where it wasn't possible to place in elements horizontally adjacent cE=false blocks.
    Fixed bug where multiple notifications wouldn't be properly placed on screen.
    Fixed bug where multiple editor instance of the same id could be produces in some specific integrations.
Version 4.3.12 (2016-05-10)
    Fixed bug where focus calls couldn't be made inside the editors PostRender event handler.
    Fixed bug where some translations wouldn't work as expected due to a bug in editor.translate.
    Fixed bug where the node change event could fire with a node out side the root of the editor.
    Fixed bug where Chrome wouldn't properly present the keyboard paste clipboard details when paste was clicked.
    Fixed bug where merged cells in tables couldn't be selected from right to left.
    Fixed bug where insert row wouldn't properly update a merged cells rowspan property.
    Fixed bug where the color input boxes preview field wasn't properly set on initialization.
    Fixed bug where IME composition inside table cells wouldn't work as expected on IE 11.
    Fixed so all shadow dom support is under and experimental flag due to flaky browser support.
Version 4.3.11 (2016-04-25)
    Fixed bug where it wasn't possible to insert empty blocks though the API unless they where padded.
    Fixed bug where you couldn't type the Euro character on Windows.
    Fixed bug where backspace/delete from a cE=false element to a text block didn't work properly.
    Fixed bug where the text color default grid would render incorrectly.
    Fixed bug where the codesample plugin wouldn't load the css in the editor for multiple editors.
    Fixed so the codesample plugin textarea gets focused by default.
Version 4.3.10 (2016-04-12)
    Fixed bug where the key "y" on WebKit couldn't be entered due to conflict with keycode for F10 on keypress.
Version 4.3.9 (2016-04-12)
    Added support for focusing the contextual toolbars using keyboard.
    Added keyboard support for slider UI controls. You can no increase/decrease using arrow keys.
    Added url pattern matching for Dailymotion to media plugin. Patch contributed by Bertrand Darbon.
    Added body_class to template plugin preview. Patch contributed by Milen Petrinski.
    Added options to better override textcolor pickers with custom colors. Patch contributed by Xavier Boubert.
    Added visual arrows to inline contextual toolbars so that they point to the element being active.
    Fixed so toolbars for tables or other larger elements get better positioned below the scrollable viewport.
    Fixed bug where it was possible to click links inside cE=false blocks.
    Fixed bug where event targets wasn't properly handled in Safari Technical Preview.
    Fixed bug where drag/drop text in FF 45 would make the editor caret invisible.
    Fixed bug where the remove state wasn't properly set on editor instances when detected as clobbered.
    Fixed bug where offscreen selection of some cE=false elements would render onscreen. Patch contributed by Steven Bufton
    Fixed bug where enter would clone styles out side the root on editors inside a span. Patch contributed by ChristophKaser.
    Fixed bug where drag/drop of images into the editor didn't work correctly in FF.
    Fixed so the first item in panels for the imagetools dialog gets proper keyboard focus.
    Changed the Meta+Shift+F shortcut to Ctrl+Shift+F since Czech, Slovak, Polish languages used the first one for input.
Version 4.3.8 (2016-03-15)
    Fixed bug where inserting HR at the end of a block element would produce an extra empty block.
    Fixed bug where links would be clickable when readonly mode was enabled.
    Fixed bug where the formatter would normalize to the wrong node on very specific content.
    Fixed bug where some nested list items couldn't be indented properly.
    Fixed bug where links where clickable in the preview dialog.
    Fixed so the alt attribute doesn't get padded with an empty value by default.
    Fixed so nested alignment works more correctly. You will now alter the alignment to the closest block parent.
Version 4.3.7 (2016-03-02)
    Fixed bug where incorrect icons would be rendered for imagetools edit and color levels.
    Fixed bug where navigation using arrow keys inside a SelectBox didn't move up/down.
    Fixed bug where the visualblocks plugin would render borders round internal UI elements.
Version 4.3.6 (2016-03-01)
    Added new paste_remember_plaintext_info option to allow a global disable of the plain text mode notification.
    Added new PastePlainTextToggle event that fires when plain text mode toggles on/off.
    Fixed bug where it wasn't possible to select media elements since the drag logic would snap it to mouse cursor.
    Fixed bug where it was hard to place the caret inside nested cE=true elements when the outer cE=false element was focused.
    Fixed bug where editors wouldn't properly initialize if both selector and mode where used.
    Fixed bug where IME input inside table cells would switch the IME off.
    Fixed bug where selection inside the first table cell would cause the whole table cell to get selected.
    Fixed bug where error handling of images being uploaded wouldn't properly handle faulty statuses.
    Fixed bug where inserting contents before a HR would cause an exception to be thrown.
    Fixed bug where copy/paste of Excel data would be inserted as an image.
    Fixed caret position issues with copy/paste of inline block cE=false elements.
    Fixed issues with various menu item focus bugs in Chrome. Where the focused menu bar item wasn't properly blurred.
    Fixed so the notifications have a solid background since it would be hard to read if there where text under it.
    Fixed so notifications gets animated similar to the ones used by dialogs.
    Fixed so larger images that gets pasted is handled better.
    Fixed so the window close button is more uniform on various platform and also increased it's hit area.
Version 4.3.5 (2016-02-11)
    Npm version bump due to package not being fully updated.
Version 4.3.4 (2016-02-11)
    Added new OpenWindow/CloseWindow events that gets fired when windows open/close.
    Added new NewCell/NewRow events that gets fired when table cells/rows are created.
    Added new Promise return value to tinymce.init makes it easier to handle initialization.
    Removed the jQuery version the jQuery plugin is now moved into the main package.
    Removed jscs from build process since eslint can now handle code style checking.
    Fixed various bugs with drag/drop of contentEditable:false elements.
    Fixed bug where deleting of very specific nested list items would result in an odd list.
    Fixed bug where lists would get merged with adjacent lists outside the editable inline root.
    Fixed bug where MS Edge would crash when closing a dialog then clicking a menu item.
    Fixed bug where table cell selection would add undo levels.
    Fixed bug where table cell selection wasn't removed when inline editor where removed.
    Fixed bug where table cell selection wouldn't work properly on nested tables.
    Fixed bug where table merge menu would be available when merging between thead and tbody.
    Fixed bug where table row/column resize wouldn't get properly removed when the editor was removed.
    Fixed bug where Chrome would scroll to the editor if there where a empty hash value in document url.
    Fixed bug where the cache suffix wouldn't work correctly with the importcss plugin.
    Fixed bug where selection wouldn't work properly on MS Edge on Windows Phone 10.
    Fixed so adjacent pre blocks gets joined into one pre block since that seems like the user intent.
    Fixed so events gets properly dispatched in shadow dom. Patch provided by Nazar Mokrynskyi.
Version 4.3.3 (2016-01-14)
    Added new table_resize_bars configuration setting.  This setting allows you to disable the table resize bars.
    Added new beforeInitialize event to tinymce.util.XHR lets you modify XHR properties before open. Patch contributed by Brent Clintel.
    Added new autolink_pattern setting to autolink plugin. Enables you to override the default autolink formats. Patch contributed by Ben Tiedt.
    Added new charmap option that lets you override the default charmap of the charmap plugin.
    Added new charmap_append option that lets you add new characters to the default charmap of the charmap plugin.
    Added new insertCustomChar event that gets fired when a character is inserted by the charmap plugin.
    Fixed bug where table cells started with a superfluous &nbsp; in IE10+.
    Fixed bug where table plugin would retain all BR tags when cells were merged.
    Fixed bug where media plugin would strip underscores from youtube urls.
    Fixed bug where IME input would fail on IE 11 if you typed within a table.
    Fixed bug where double click selection of a word would remove the space before the word on insert contents.
    Fixed bug where table plugin would produce exceptions when hovering tables with invalid structure.
    Fixed bug where fullscreen wouldn't scroll back to it's original position when untoggled.
    Fixed so the template plugins templates setting can be a function that gets a callback that can provide templates.
Version 4.3.2 (2015-12-14)
    Fixed bug where the resize bars for table cells were not affected by the object_resizing property.
    Fixed bug where the contextual table toolbar would appear incorrectly if TinyMCE was initialized inline inside a table.
    Fixed bug where resizing table cells did not fire a node change event or add an undo level.
    Fixed bug where double click selection of text on IE 11 wouldn't work properly.
    Fixed bug where codesample plugin would incorrectly produce br elements inside code elements.
    Fixed bug where media plugin would strip dashes from youtube urls.
    Fixed bug where it was possible to move the caret into the table resize bars.
    Fixed bug where drag/drop into a cE=false element was possible on IE.
Version 4.3.1 (2015-11-30)
    Fixed so it's possible to disable the table inline toolbar by setting it to false or an empty string.
    Fixed bug where it wasn't possible to resize some tables using the drag handles.
    Fixed bug where unique id:s would clash for multiple editor instances and cE=false selections.
    Fixed bug where the same plugin could be initialized multiple times.
    Fixed bug where the table inline toolbars would be displayed at the same time as the image toolbars.
    Fixed bug where the table selection rect wouldn't be removed when selecting another control element.
Version 4.3.0 (2015-11-23)
    Added new table column/row resize support. Makes it a lot more easy to resize the columns/rows in a table.
    Added new table inline toolbar. Makes it easier to for example add new rows or columns to a table.
    Added new notification API. Lets you display floating notifications to the end user.
    Added new codesample plugin that lets you insert syntax highlighted pre elements into the editor.
    Added new image_caption to images. Lets you create images with captions using a HTML5 figure/figcaption elements.
    Added new live previews of embeded videos. Lets you play the video right inside the editor.
    Added new setDirty method and "dirty" event to the editor. Makes it easier to track the dirty state change.
    Added new setMode method to Editor instances that lets you dynamically switch between design/readonly.
    Added new core support for contentEditable=false elements within the editor overrides the browsers broken behavior.
    Rewrote the noneditable plugin to use the new contentEditable false core logic.
    Fixed so the dirty state doesn't set to false automatically when the undo index is set to 0.
    Fixed the Selection.placeCaretAt so it works better on IE when the coordinate is between paragraphs.
    Fixed bug where data-mce-bogus="all" element contents where counted by the word count plugin.
    Fixed bug where contentEditable=false elements would be indented by the indent buttons.
    Fixed bug where images within contentEditable=false would be selected in WebKit on mouse click.
    Fixed bug in DOMUntils split method where the replacement parameter wouldn't work on specific cases.
    Fixed bug where the importcss plugin would import classes from the skin content css file.
    Fixed so all button variants have a wrapping span for it's text to make it easier to skin.
    Fixed so it's easier to exit pre block using the arrow keys.
    Fixed bug where listboxes with fix widths didn't render correctly.
Version 4.2.8 (2015-11-13)
    Fixed bug where it was possible to delete tables as the inline root element if all columns where selected.
    Fixed bug where the UI buttons active state wasn't properly updated due to recent refactoring of that logic.
Version 4.2.7 (2015-10-27)
    Fixed bug where backspace/delete would remove all formats on the last paragraph character in WebKit/Blink.
    Fixed bug where backspace within a inline format element with a bogus caret container would move the caret.
    Fixed bug where backspace/delete on selected table cells wouldn't add an undo level.
    Fixed bug where script tags embedded within the editor could sometimes get a mce- prefix prepended to them
    Fixed bug where validate: false option could produce an error to be thrown from the Serialization step.
    Fixed bug where inline editing of a table as the root element could let the user delete that table.
    Fixed bug where inline editing of a table as the root element wouldn't properly handle enter key.
    Fixed bug where inline editing of a table as the root element would normalize the selection incorrectly.
    Fixed bug where inline editing of a list as the root element could let the user delete that list.
    Fixed bug where inline editing of a list as the root element could let the user split that list.
    Fixed bug where resize handles would be rendered on editable root elements such as table.
Version 4.2.6 (2015-09-28)
    Added capability to set request headers when using XHRs.
    Added capability to upload local images automatically default delay is set to 30 seconds after editing images.
    Added commands ids mceEditImage, mceAchor and mceMedia to be avaiable from execCommand.
    Added Edge browser to saucelabs grunt task. Patch contributed by John-David Dalton.
    Fixed bug where blob uris not produced by tinymce would produce HTML invalid markup.
    Fixed bug where selection of contents of a nearly empty editor in Edge would sometimes fail.
    Fixed bug where color styles woudln't be retained on copy/paste in Blink/Webkit.
    Fixed bug where the table plugin would throw an error when inserting rows after a child table.
    Fixed bug where the template plugin wouldn't handle functions as variable replacements.
    Fixed bug where undo/redo sometimes wouldn't work properly when applying formatting collapsed ranges.
    Fixed bug where shift+delete wouldn't do a cut operation on Blink/WebKit.
    Fixed bug where cut action wouldn't properly store the before selection bookmark for the undo level.
    Fixed bug where backspace in side an empty list element on IE would loose editor focus.
    Fixed bug where the save plugin wouldn't enable the buttons when a change occurred.
    Fixed bug where Edge wouldn't initialize the editor if a document.domain was specified.
    Fixed bug where enter key before nested images would sometimes not properly expand the previous block.
    Fixed bug where the inline toolbars wouldn't get properly hidden when blurring the editor instance.
    Fixed bug where Edge would paste Chinese characters on some Windows 10 installations.
    Fixed bug where IME would loose focus on IE 11 due to the double trailing br bug fix.
    Fixed bug where the proxy url in imagetools was incorrect. Patch contributed by Wong Ho Wang.
Version 4.2.5 (2015-08-31)
    Added fullscreen capability to embedded youtube and vimeo videos.
    Fixed bug where the uploadImages call didn't work on IE 10.
    Fixed bug where image place holders would be uploaded by uploadImages call.
    Fixed bug where images marked with bogus would be uploaded by the uploadImages call.
    Fixed bug where multiple calls to uploadImages would result in decreased performance.
    Fixed bug where pagebreaks were editable to imagetools patch contributed by Rasmus Wallin.
    Fixed bug where the element path could cause too much recursion exception.
    Fixed bug for domains containing ".min". Patch contributed by Loïc Février.
    Fixed so validation of external links to accept a number after www. Patch contributed by Victor Carvalho.
    Fixed so the charmap is exposed though execCommand. Patch contributed by Matthew Will.
    Fixed so that the image uploads are concurrent for improved performance.
    Fixed various grammar problems in inline documentation. Patches provided by nikolas.
Version 4.2.4 (2015-08-17)
    Added picture as a valid element to the HTML 5 schema. Patch contributed by Adam Taylor.
    Fixed bug where contents would be duplicated on drag/drop within the same editor.
    Fixed bug where floating/alignment of images on Edge wouldn't work properly.
    Fixed bug where it wasn't possible to drag images on IE 11.
    Fixed bug where image selection on Edge would sometimes fail.
    Fixed bug where contextual toolbars icons wasn't rendered properly when using the toolbar_items_size.
    Fixed bug where searchreplace dialog doesn't get prefilled with the selected text.
    Fixed bug where fragmented matches wouldn't get properly replaced by the searchreplace plugin.
    Fixed bug where enter key wouldn't place the caret if was after a trailing space within an inline element.
    Fixed bug where the autolink plugin could produce multiple links for the same text on Gecko.
    Fixed bug where EditorUpload could sometimes throw an exception if the blob wasn't found.
    Fixed xss issues with media plugin not properly filtering out some script attributes.
Version 4.2.3 (2015-07-30)
    Fixed bug where image selection wasn't possible on Edge due to incompatible setBaseAndExtend API.
    Fixed bug where image blobs urls where not properly destroyed by the imagetools plugin.
    Fixed bug where keyboard shortcuts wasn't working correctly on IE 8.
    Fixed skin issue where the borders of panels where not visible on IE 8.
Version 4.2.2 (2015-07-22)
    Fixed bug where float panels were not being hidden on inline editor blur when fixed_toolbar_container config option was in use.
    Fixed bug where combobox states wasn't properly updated if contents where updated without keyboard.
    Fixed bug where pasting into textbox or combobox would move the caret to the end of text.
    Fixed bug where removal of bogus span elements before block elements would remove whitespace between nodes.
    Fixed bug where repositioning of inline toolbars where async and producing errors if the editor was removed from DOM to early. Patch by iseulde.
    Fixed bug where element path wasn't working correctly. Patch contributed by iseulde.
    Fixed bug where menus wasn't rendered correctly when custom images where added to a menu. Patch contributed by Naim Hammadi.
Version 4.2.1 (2015-06-29)
    Fixed bug where back/forward buttons in the browser would render blob images as broken images.
    Fixed bug where Firefox would throw regexp to big error when replacing huge base64 chunks.
    Fixed bug rendering issues with resize and context toolbars not being placed properly until next animation frame.
    Fixed bug where the rendering of the image while cropping would some times not be centered correctly.
    Fixed bug where listbox items with submenus would me selected as active.
    Fixed bug where context menu where throwing an error when rendering.
    Fixed bug where resize both option wasn't working due to resent addClass API change. Patch contributed by Jogai.
    Fixed bug where a hideAll call for container rendered inline toolbars would throw an error.
    Fixed bug where onclick event handler on combobox could cause issues if element.id was a function by some polluting libraries.
    Fixed bug where listboxes wouldn't get proper selected sub menu item when using link_list or image_list.
    Fixed so the UI controls are as wide as 4.1.x to avoid wrapping controls in toolbars.
    Fixed so the imagetools dialog is adaptive for smaller screen sizes.
Version 4.2.0 (2015-06-25)
    Added new flat default skin to make the UI more modern.
    Added new imagetools plugin, lets you crop/resize and apply filters to images.
    Added new contextual toolbars support to the API lets you add floating toolbars for specific CSS selectors.
    Added new promise feature fill as tinymce.util.Promise.
    Added new built in image upload feature lets you upload any base64 encoded image within the editor as files.
    Fixed bug where resize handles would appear in the right position in the wrong editor when switching between resizable content in different inline editors.
    Fixed bug where tables would not be inserted in inline mode due to previous float panel fix.
    Fixed bug where floating panels would remain open when focus was lost on inline editors.
    Fixed bug where cut command on Chrome would thrown a browser security exception.
    Fixed bug where IE 11 sometimes would report an incorrect size for images in the image dialog.
    Fixed bug where it wasn't possible to remove inline formatting at the end of block elements.
    Fixed bug where it wasn't possible to delete table cell contents when cell selection was vertical.
    Fixed bug where table cell wasn't emptied from block elements if delete/backspace where pressed in empty cell.
    Fixed bug where cmd+shift+arrow didn't work correctly on Firefox mac when selecting to start/end of line.
    Fixed bug where removal of bogus elements would sometimes remove whitespace between nodes.
    Fixed bug where the resize handles wasn't updated when the main window was resized.
    Fixed so script elements gets removed by default to prevent possible XSS issues in default config implementations.
    Fixed so the UI doesn't need manual reflows when using non native layout managers.
    Fixed so base64 encoded images doesn't slow down the editor on modern browsers while editing.
    Fixed so all UI elements uses touch events to improve mobile device support.
    Removed the touch click quirks patch for iOS since it did more harm than good.
    Removed the non proportional resize handles since. Unproportional resize can still be done by holding the shift key.
Version 4.1.10 (2015-05-05)
    Fixed bug where plugins loaded with compat3x would sometimes throw errors when loading using the jQuery version.
    Fixed bug where extra empty paragraphs would get deleted in WebKit/Blink due to recent Quriks fix.
    Fixed bug where the editor wouldn't work properly on IE 12 due to some required browser sniffing.
    Fixed bug where formatting shortcut keys where interfering with Mac OS X screenshot keys.
    Fixed bug where the caret wouldn't move to the next/previous line boundary on Cmd+Left/Right on Gecko.
    Fixed bug where it wasn't possible to remove formats from very specific nested contents.
    Fixed bug where undo levels wasn't produced when typing letters using the shift or alt+ctrl modifiers.
    Fixed bug where the dirty state wasn't properly updated when typing using the shift or alt+ctrl modifiers.
    Fixed bug where an error would be thrown if an autofocused editor was destroyed quickly after its initialization. Patch provided by thorn0.
    Fixed issue with dirty state not being properly updated on redo operation.
    Fixed issue with entity decoder not handling incorrectly written numeric entities.
    Fixed issue where some PI element values wouldn't be properly encoded.
Version 4.1.9 (2015-03-10)
    Fixed bug where indentation wouldn't work properly for non list elements.
    Fixed bug with image plugin not pulling the image dimensions out correctly if a custom document_base_url was used.
    Fixed bug where ctrl+alt+[1-9] would conflict with the AltGr+[1-9] on Windows. New shortcuts is ctrl+shift+[1-9].
    Fixed bug with removing formatting on nodes in inline mode would sometimes include nodes outside the editor body.
    Fixed bug where extra nbsp:s would be inserted when you replaced a word surrounded by spaces using insertContent.
    Fixed bug with pasting from Google Docs would produce extra strong elements and line feeds.
Version 4.1.8 (2015-03-05)
    Added new html5 sizes attribute to img elements used together with srcset.
    Added new elementpath option that makes it possible to disable the element path but keep the statusbar.
    Added new option table_style_by_css for the table plugin to set table styling with css rather than table attributes.
    Added new link_assume_external_targets option to prompt the user to prepend http:// prefix if the supplied link does not contain a protocol prefix.
    Added new image_prepend_url option to allow a custom base path/url to be added to images.
    Added new table_appearance_options option to make it possible to disable some options.
    Added new image_title option to make it possible to alter the title of the image, disabled by default.
    Fixed bug where selection starting from out side of the body wouldn't produce a proper selection range on IE 11.
    Fixed bug where pressing enter twice before a table moves the cursor in the table and causes a javascript error.
    Fixed bug where advanced image styles were not respected.
    Fixed bug where the less common Shift+Delete didn't produce a proper cut operation on WebKit browsers.
    Fixed bug where image/media size constrain logic would produce NaN when handling non number values.
    Fixed bug where internal classes where removed by the removeformat command.
    Fixed bug with creating links table cell contents with a specific selection would throw a exceptions on WebKit/Blink.
    Fixed bug where valid_classes option didn't work as expected according to docs. Patch provided by thorn0.
    Fixed bug where jQuery plugin would patch the internal methods multiple times. Patch provided by Drew Martin.
    Fixed bug where backspace key wouldn't delete the current selection of newly formatted content.
    Fixed bug where type over of inline formatting elements wouldn't properly keep the format on WebKit/Blink.
    Fixed bug where selection needed to be properly normalized on modern IE versions.
    Fixed bug where Command+Backspace didn't properly delete the whole line of text but the previous word.
    Fixed bug where UI active states wheren't properly updated on IE if you placed caret within the current range.
    Fixed bug where delete/backspace on WebKit/Blink would remove span elements created by the user.
    Fixed bug where delete/backspace would produce incorrect results when deleting between two text blocks with br elements.
    Fixed bug where captions where removed when pasting from MS Office.
    Fixed bug where lists plugin wouldn't properly remove fully selected nested lists.
    Fixed bug where the ttf font used for icons would throw an warning message on Gecko on Mac OS X.
    Fixed a bug where applying a color to text did not update the undo/redo history.
    Fixed so shy entities gets displayed when using the visualchars plugin.
    Fixed so removeformat removes ins/del by default since these might be used for strikethough.
    Fixed so multiple language packs can be loaded and added to the global I18n data structure.
    Fixed so transparent color selection gets treated as a normal color selection. Patch contributed by Alexander Hofbauer.
    Fixed so it's possible to disable autoresize_overflow_padding, autoresize_bottom_margin options by setting them to false.
    Fixed so the charmap plugin shows the description of the character in the dialog. Patch contributed by Jelle Hissink.
    Removed address from the default list of block formats since it tends to be missused.
    Fixed so the pre block format is called preformatted to make it more verbose.
    Fixed so it's possible to context scope translation strings this isn't needed most of the time.
    Fixed so the max length of the width/height input fields of the media dialog is 5 instead of 3.
    Fixed so drag/dropped contents gets properly processed by paste plugin since it's basically a paste. Patch contributed by Greg Fairbanks.
    Fixed so shortcut keys for headers is ctrl+alt+[1-9] instead of ctrl+[1-9] since these are for switching tabs in the browsers.
    Fixed so "u" doesn't get converted into a span element by the legacy input filter. Since this is now a valid HTML5 element.
    Fixed font families in order to provide appropriate web-safe fonts.
Version 4.1.7 (2014-11-27)
    Added HTML5 schema support for srcset, source and picture. Patch contributed by mattheu.
    Added new cache_suffix setting to enable cache busting by producing unique urls.
    Added new paste_convert_word_fake_lists option to enable users to disable the fake lists convert logic.
    Fixed so advlist style changes adds undo levels for each change.
    Fixed bug where WebKit would sometimes produce an exception when the autolink plugin where looking for URLs.
    Fixed bug where IE 7 wouldn't be rendered properly due to aggressive css compression.
    Fixed bug where DomQuery wouldn't accept window as constructor element.
    Fixed bug where the color picker in 3.x dialogs wouldn't work properly. Patch contributed by Callidior.
    Fixed bug where the image plugin wouldn't respect the document_base_url.
    Fixed bug where the jQuery plugin would fail to append to elements named array prototype names.
Version 4.1.6 (2014-10-08)
    Fixed bug with clicking on the scrollbar of the iframe would cause a JS error to be thrown.
    Fixed bug where null would produce an exception if you passed it to selection.setRng.
    Fixed bug where Ctrl/Cmd+Tab would indent the current list item if you switched tabs in the browser.
    Fixed bug where pasting empty cells from Excel would result in a broken table.
    Fixed bug where it wasn't possible to switch back to default list style type.
    Fixed issue where the select all quirk fix would fire for other modifiers than Ctrl/Cmd combinations.
    Replaced jake with grunt since it is more mainstream and has better plugin support.
Version 4.1.5 (2014-09-09)
    Fixed bug where sometimes the resize rectangles wouldn't properly render on images on WebKit/Blink.
    Fixed bug in list plugin where delete/backspace would merge empty LI elements in lists incorrectly.
    Fixed bug where empty list elements would result in empty LI elements without it's parent container.
    Fixed bug where backspace in empty caret formatted element could produce an type error exception of Gecko.
    Fixed bug where lists pasted from word with a custom start index above 9 wouldn't be properly handled.
    Fixed bug where tabfocus plugin would tab out of the editor instance even if the default action was prevented.
    Fixed bug where tabfocus wouldn't tab properly to other adjacent editor instances.
    Fixed bug where the DOMUtils setStyles wouldn't properly removed or update the data-mce-style attribute.
    Fixed bug where dialog select boxes would be placed incorrectly if document.body wasn't statically positioned.
    Fixed bug where pasting would sometimes scroll to the top of page if the user was using the autoresize plugin.
    Fixed bug where caret wouldn't be properly rendered by Chrome when clicking on the iframes documentElement.
    Fixed so custom images for menubutton/splitbutton can be provided. Patch contributed by Naim Hammadi.
    Fixed so the default action of windows closing can be prevented by blocking the default action of the close event.
    Fixed so nodeChange and focus of the editor isn't automatically performed when opening sub dialogs.
Version 4.1.4 (2014-08-21)
    Added new media_filter_html option to media plugin that blocks any conditional comments, scripts etc within a video element.
    Added new content_security_policy option allows you to set custom policy for iframe contents. Patch contributed by Francois Chagnon.
    Fixed bug where activate/deactivate events wasn't firing properly when switching between editors.
    Fixed bug where placing the caret on iOS was difficult due to a WebKit bug with touch events.
    Fixed bug where the resize helper wouldn't render properly on older IE versions.
    Fixed bug where resizing images inside tables on older IE versions would sometimes fail depending mouse position.
    Fixed bug where editor.insertContent would produce an exception when inserting select/option elements.
    Fixed bug where extra empty paragraphs would be produced if block elements where inserted inside span elements.
    Fixed bug where the spellchecker menu item wouldn't be properly checked if spell checking was started before it was rendered.
    Fixed bug where the DomQuery filter function wouldn't remove non elements from collection.
    Fixed bug where document with custom document.domain wouldn't properly render the editor.
    Fixed bug where IE 8 would throw exception when trying to enter invalid color values into colorboxes.
    Fixed bug where undo manager could incorrectly add an extra undo level when custom resize handles was removed.
    Fixed bug where it wouldn't be possible to alter cell properties properly on table cells on IE 8.
    Fixed so the color picker button in table dialog isn't shown unless you include the colorpicker plugin or add your own custom color picker.
    Fixed so activate/deactivate events fire when windowManager opens a window since.
    Fixed so the table advtab options isn't separated by an underscore to normalize naming with image_advtab option.
    Fixed so the table cell dialog has proper padding when the advanced tab in disabled.
Version 4.1.3 (2014-07-29)
    Added event binding logic to tinymce.util.XHR making it possible to override headers and settings before any request is made.
    Fixed bug where drag events wasn't fireing properly on older IE versions since the event handlers where bound to document.
    Fixed bug where drag/dropping contents within the editor on IE would force the contents into plain text mode even if it was internal content.
    Fixed bug where IE 7 wouldn't open menus properly due to a resize bug in the browser auto closing them immediately.
    Fixed bug where the DOMUtils getPos logic wouldn't produce a valid coordinate inside the body if the body was positioned non static.
    Fixed bug where the element path and format state wasn't properly updated if you had the wordcount plugin enabled.
    Fixed bug where a comment at the beginning of source would produce an exception in the formatter logic.
    Fixed bug where setAttrib/getAttrib on null would throw exception together with any hooked attributes like style.
    Fixed bug where table sizes wasn't properly retained when copy/pasting on WebKit/Blink.
    Fixed bug where WebKit/Blink would produce colors in RGB format instead of the forced HEX format when deleting contents.
    Fixed bug where the width attribute wasn't updated on tables if you changed the size inside the table dialog.
    Fixed bug where control selection wasn't properly handled when the caret was placed directly after an image.
    Fixed bug where selecting the contents of table cells using the selection.select method wouldn't place the caret properly.
    Fixed bug where the selection state for images wasn't removed when placing the caret right after an image on WebKit/Blink.
    Fixed bug where all events wasn't properly unbound when and editor instance was removed or destroyed by some external innerHTML call.
    Fixed bug where it wasn't possible or very hard to select images on iOS when the onscreen keyboard was visible.
    Fixed so auto_focus can take a boolean argument this will auto focus the last initialized editor might be useful for single inits.
    Fixed so word auto detect lists logic works better for faked lists that doesn't have specific markup.
    Fixed so nodeChange gets fired on mouseup as it used to before 4.1.1 we optimized that event to fire less often.
    Removed the finish menu item from spellchecker menu since it's redundant you can stop spellchecking by toggling menu item or button.
Version 4.1.2 (2014-07-15)
    Added offset/grep to DomQuery class works basically the same as it's jQuery equivalent.
    Fixed bug where backspace/delete or setContent with an empty string would remove header data when using the fullpage plugin.
    Fixed bug where tinymce.remove with a selector not matching any editors would remove all editors.
    Fixed bug where resizing of the editor didn't work since the theme was calling setStyles instead of setStyle.
    Fixed bug where IE 7 would fail to append html fragments to iframe document when using DomQuery.
    Fixed bug where the getStyle DOMUtils method would produce an exception if it was called with null as it's element.
    Fixed bug where the paste plugin would remove the element if the none of the paste_webkit_styles rules matched the current style.
    Fixed bug where contextmenu table items wouldn't work properly on IE since it would some times fire an incorrect selection change.
    Fixed bug where the padding/border values wasn't used in the size calculation for the body size when using autoresize. Patch contributed by Matt Whelan.
    Fixed bug where conditional word comments wouldn't be properly removed when pasting plain text.
    Fixed bug where resizing would sometime fail on IE 11 when the mouseup occurred inside the resizable element.
    Fixed so the iframe gets initialized without any inline event handlers for better CSP support. Patch contributed by Matt Whelan.
    Fixed so the tinymce.dom.Sizzle is the latest version of sizzle this resolves the document context bug.
Version 4.1.1 (2014-07-08)
    Fixed bug where pasting plain text on some WebKit versions would result in an empty line.
    Fixed bug where resizing images inside tables on IE 11 wouldn't work properly.
    Fixed bug where IE 11 would sometimes throw "Invalid argument" exception when editor contents was set to an empty string.
    Fixed bug where document.activeElement would throw exceptions on IE 9 when that element was hidden or removed from dom.
    Fixed bug where WebKit/Blink sometimes produced br elements with the Apple-interchange-newline class.
    Fixed bug where table cell selection wasn't properly removed when copy/pasting table cells.
    Fixed bug where pasting nested list items from Word wouldn't produce proper semantic nested lists.
    Fixed bug where right clicking using the contextmenu plugin on WebKit/Blink on Mac OS X would select the target current word or line.
    Fixed bug where it wasn't possible to alter table cell properties on IE 8 using the context menu.
    Fixed bug where the resize helper wouldn't be correctly positioned on older IE versions.
    Fixed bug where fullpage plugin would produce an error if you didn't specify a doctype encoding.
    Fixed bug where anchor plugin would get the name/id of the current element even if it wasn't anchor element.
    Fixed bug where visual aids for tables wouldn't be properly disabled when changing the border size.
    Fixed bug where some control selection events wasn't properly fired on older IE versions.
    Fixed bug where table cell selection on older IE versions would prevent resizing of images.
    Fixed bug with paste_data_images paste option not working properly on modern IE versions.
    Fixed bug where custom elements with underscores in the name wasn't properly parsed/serialized.
    Fixed bug where applying inline formats to nested list elements would produce an incorrect formatting result.
    Fixed so it's possible to hide items from elements path by using preventDefault/stopPropagation.
    Fixed so inline mode toolbar gets rendered right aligned if the editable element positioned to the documents right edge.
    Fixed so empty inline elements inside empty block elements doesn't get removed if configured to be kept intact.
    Fixed so DomQuery parentsUntil/prevUntil/nextUntil supports selectors/elements/filters etc.
    Fixed so legacyoutput plugin overrides fontselect and fontsizeselect controls and handles font elements properly.
Version 4.1.0 (2014-06-18)
    Added new file_picker_callback option to replace the old file_browser_callback the latter will still work though.
    Added new custom colors to textcolor plugin will be displayed if a color picker is provided also shows the latest colors.
    Added new color_picker_callback option to enable you to add custom color pickers to the editor.
    Added new advanced tabs to table/cell/row dialogs to enable you to select colors for border/background.
    Added new colorpicker plugin that lets you select colors from a hsv color picker.
    Added new tinymce.util.Color class to handle color parsing and converting.
    Added new colorpicker UI widget element lets you add a hsv color picker to any form/window.
    Added new textpattern plugin that allows you to use markdown like text patterns to format contents.
    Added new resize helper element that shows the current width & height while resizing.
    Added new "once" method to Editor and EventDispatcher enables since callback execution events.
    Added new jQuery like class under tinymce.dom.DomQuery it's exposed on editor instances (editor.$) and globally under (tinymce.$).
    Fixed so the default resize method for images are proportional shift/ctrl can be used to make an unproportional size.
    Fixed bug where the image_dimensions option of the image plugin would cause exceptions when it tried to update the size.
    Fixed bug where table cell dialog class field wasn't properly updated when editing an a table cell with an existing class.
    Fixed bug where Safari on Mac would produce webkit-fake-url for pasted images so these are now removed.
    Fixed bug where the nodeChange event would get fired before the selection was changed when clicking inside the current selection range.
    Fixed bug where valid_classes option would cause exception when it removed internal prefixed classes like mce-item-.
    Fixed bug where backspace would cause navigation in IE 8 on an inline element and after a caret formatting was applied.
    Fixed so placeholder images produced by the media plugin gets selected when inserted/edited.
    Fixed so it's possible to drag in images when the paste_data_images option is enabled. Might be useful for mail clients.
    Fixed so images doesn't get a width/height applied if the image_dimensions option is set to false useful for responsive contents.
    Fixed so it's possible to pass in an optional arguments object for the nodeChanged function to be passed to all nodechange event listeners.
    Fixed bug where media plugin embed code didn't update correctly.<|MERGE_RESOLUTION|>--- conflicted
+++ resolved
@@ -1,14 +1,11 @@
 Version 5.0.1 (TBD)
-<<<<<<< HEAD
-    Added new settings to the emoticons plugin to allow additional emoticons to be added #TINY-3088
-=======
     Fixed an issue where retrieving the selected content as text didn't create newlines #TINY-3197
->>>>>>> 8e0dedf5
     Fixed incorrect keyboard shortcuts in the Help dialog for Windows #TINY-3292
     Fixed an issue where JSON serialization could produce invalid JSON #TINY-3281
     Fixed production CSS including references to source maps #TINY-3920
     Fixed development CSS was not included in development zip #TINY-3920
     Added a new toolbar setting `toolbar_drawer` that, upon the toolbar running over one line of groups, the remaining groups will overflow into a collapsible drawer #TINY-2874
+    Added new settings to the emoticons plugin to allow additional emoticons to be added #TINY-3088
 Version 5.0.0 (2019-02-04)
     Full documentation for the version 5 features and changes is available at https://www.tiny.cloud/docs/release-notes/
 
