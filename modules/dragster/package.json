{
  "name": "@ephox/dragster",
  "description": "This project handles dragging.",
  "version": "4.0.52",
  "repository": {
    "type": "git",
    "url": "https://github.com/tinymce/tinymce"
  },
  "files": [
    "lib/main",
    "lib/demo",
    "lib/test",
    "src",
    "tsconfig.json",
    "readme.md",
    "LEGAL.txt",
    "CHANGELOG.txt",
    "LICENSE.txt"
  ],
  "dependencies": {
<<<<<<< HEAD
    "@ephox/katamari": "^6.1.1",
    "@ephox/porkbun": "^4.0.37",
    "@ephox/sugar": "^6.1.2",
    "tslib": "^2.0.0"
=======
    "@ephox/dom-globals": "^1.1.2",
    "@ephox/katamari": "^6.1.2",
    "@ephox/porkbun": "^4.0.38",
    "@ephox/sugar": "^6.1.3"
>>>>>>> 02702c62
  },
  "scripts": {
    "test": "bedrock-auto -b phantomjs -d src/test",
    "test-manual": "bedrock -d src/test",
    "lint": "eslint --config ../../.eslintrc.json src/**/*.ts",
    "prepublishOnly": "tsc -b"
  },
  "author": "Ephox Corporation",
  "license": "Apache-2.0",
  "main": "./lib/main/ts/ephox/dragster/api/Main.js",
  "module": "./lib/main/ts/ephox/dragster/api/Main.js",
  "types": "./lib/main/ts/ephox/dragster/api/Main.d.ts"
}<|MERGE_RESOLUTION|>--- conflicted
+++ resolved
@@ -18,17 +18,10 @@
     "LICENSE.txt"
   ],
   "dependencies": {
-<<<<<<< HEAD
-    "@ephox/katamari": "^6.1.1",
-    "@ephox/porkbun": "^4.0.37",
-    "@ephox/sugar": "^6.1.2",
-    "tslib": "^2.0.0"
-=======
-    "@ephox/dom-globals": "^1.1.2",
     "@ephox/katamari": "^6.1.2",
     "@ephox/porkbun": "^4.0.38",
-    "@ephox/sugar": "^6.1.3"
->>>>>>> 02702c62
+    "@ephox/sugar": "^6.1.3",
+    "tslib": "^2.0.0"
   },
   "scripts": {
     "test": "bedrock-auto -b phantomjs -d src/test",
