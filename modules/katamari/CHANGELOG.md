# Changelog
All notable changes to this project will be documented in this file.

The format is based on [Keep a Changelog](http://keepachangelog.com/en/1.0.0/)
and this project adheres to [Semantic Versioning](http://semver.org/spec/v2.0.0.html).

## Unreleased

### Added
- Added static `Optionals.is` and `Optionals.equals` methods.
- Added static `Results.is` method.
- Added `Type.isPlainObject` function to distinguish between classes and plain objects.

### Removed
- Removed the `.is`, `.equals` and `.equals_` APIs from `Optional`.
- Removed the `.is` API from `Result`.

### Improved
- The `Optional` type is now covariant with respect to its type argument.
  - In particular, this means that if all `Cat`s are `Animal`s, then all `Optional<Cat>`s are now `Optional<Animal>`s.
- The `Result` type is now covariant with respect to its type argument.
- All singletons now have a `get` function that returns an `Optional` value.
<<<<<<< HEAD
- Made constructing `Optional`s faster by re-implementing them as a class.
- Made constructing `Result`s faster by re-implementing them as a class.
=======
- `Arr.foldl` and `Arr.foldr` now pass the item index in the callback function.
>>>>>>> 837146ec

### Fixed
- `Throttler.adaptable` could not re-throttle from within the callback function.

## 7.2.0 - 2021-05-06

### Added
- Introduced `Maybe` as an eventual replacement for `Optional`.
- Added `pipe` function to the `Fun` API.

### Changed
- Added type guard predicates to `Arr.find` methods #TINY-7138

## 7.1.0 - 2020-02-02

### Added
- New `Regex` module

## 7.0.0

### Removed
- Removed `Struct`. Please use TypeScript interfaces and functions instead.<|MERGE_RESOLUTION|>--- conflicted
+++ resolved
@@ -20,12 +20,9 @@
   - In particular, this means that if all `Cat`s are `Animal`s, then all `Optional<Cat>`s are now `Optional<Animal>`s.
 - The `Result` type is now covariant with respect to its type argument.
 - All singletons now have a `get` function that returns an `Optional` value.
-<<<<<<< HEAD
 - Made constructing `Optional`s faster by re-implementing them as a class.
 - Made constructing `Result`s faster by re-implementing them as a class.
-=======
 - `Arr.foldl` and `Arr.foldr` now pass the item index in the callback function.
->>>>>>> 837146ec
 
 ### Fixed
 - `Throttler.adaptable` could not re-throttle from within the callback function.
