# Changelog
All notable changes to this project will be documented in this file.

The format is based on [Keep a Changelog](https://keepachangelog.com/en/1.0.0/),
and this project adheres to [Semantic Versioning](https://semver.org/spec/v2.0.0.html).

## Unreleased

### Fixed
<<<<<<< HEAD
- Resizing table columns in some scenarios would resize the column to an incorrect position #TINY-7731
=======
- Image resize backdrop element did not have `data-mce-bogus="all"` set #TINY-7854

## 5.9.2 - 2021-09-08

### Fixed
- Fixed an exception getting thrown when disabling events and setting content #TINY-7956
>>>>>>> 34e1c0d6

## 5.9.1 - 2021-08-27

### Fixed
- Published TinyMCE types failed to compile in strict mode #TINY-7915
- The `TableModified` event sometimes didn't fire when performing certain table actions #TINY-7916

## 5.9.0 - 2021-08-26

### Added
- Added a new `mceFocus` command that focuses the editor. Equivalent to using `editor.focus()` #TINY-7373
- Added a new `mceTableToggleClass` command which toggles the provided class on the currently selected table #TINY-7476
- Added a new `mceTableCellToggleClass` command which toggles the provided class on the currently selected table cells #TINY-7476
- Added a new `tablecellvalign` toolbar button and menu item for vertical table cell alignment #TINY-7477
- Added a new `tablecellborderwidth` toolbar button and menu item to change table cell border width #TINY-7478
- Added a new `tablecellborderstyle` toolbar button and menu item to change table cell border style #TINY-7478
- Added a new `tablecaption` toolbar button and menu item to toggle captions on tables #TINY-7479
- Added a new `mceTableToggleCaption` command that toggles captions on a selected table #TINY-7479
- Added a new `tablerowheader` toolbar button and menu item to toggle the header state of row cells #TINY-7478
- Added a new `tablecolheader` toolbar button and menu item to toggle the header state of column cells #TINY-7482
- Added a new `tablecellbordercolor` toolbar button and menu item to select table cell border colors, with an accompanying setting `table_border_color_map` to customize the available values #TINY-7480
- Added a new `tablecellbackgroundcolor` toolbar button and menu item to select table cell background colors, with an accompanying setting `table_background_color_map` to customize the available values #TINY-7480
- Added a new `language` menu item and toolbar button to add `lang` attributes to content, with an accompanying `content_langs` setting to specify the languages available #TINY-6149
- A new `lang` format is now available that can be used with `editor.formatter`, or applied with the `Lang` editor command #TINY-6149
- Added a new `language` icon for the `language` toolbar button #TINY-7670
- Added a new `table-row-numbering` icon #TINY-7327
- Added new plugin commands: `mceEmoticons` (Emoticons), `mceWordCount` (Word Count), and `mceTemplate` (Template) #TINY-7619
- Added a new `iframe_aria_text` setting to set the iframe title attribute #TINY-1264
- Added a new DomParser `Node.children()` API to return all the children of a `Node` #TINY-7756

### Improved
- Sticky toolbars can now be offset from the top of the page using the new `toolbar_sticky_offset` setting #TINY-7337
- Fancy menu items now accept an `initData` property to allow custom initialization data #TINY-7480
- Improved the load time of the `fullpage` plugin by using the existing editor schema rather than creating a new one #TINY-6504
- Improved the performance when UI components are rendered #TINY-7572
- The context toolbar no longer unnecessarily repositions to the top of large elements when scrolling #TINY-7545
- The context toolbar will now move out of the way when it overlaps with the selection, such as in table cells #TINY-7192
- The context toolbar now uses a short animation when transitioning between different locations #TINY-7740
- `Env.browser` now uses the User-Agent Client Hints API where it is available #TINY-7785
- Icons with a `-rtl` suffix in their name will now automatically be used when the UI is rendered in right-to-left mode #TINY-7782
- The `formatter.match` API now accepts an optional `similar` parameter to check if the format partially matches #TINY-7712
- The `formatter.formatChanged` API now supports providing format variables when listening for changes #TINY-7713
- The formatter will now fire `FormatApply` and `FormatRemove` events for the relevant actions #TINY-7713
- The `autolink` plugin link detection now permits custom protocols #TINY-7714
- The `autolink` plugin valid link detection has been improved #TINY-7714

### Changed
- Changed the load order so content CSS is loaded before the editor is populated with content #TINY-7249
- Changed the `emoticons`, `wordcount`, `code`, `codesample`, and `template` plugins to open dialogs using commands #TINY-7619
- The context toolbar will no longer show an arrow when it overlaps the content, such as in table cells #TINY-7665
- The context toolbar will no longer overlap the statusbar for toolbars using `node` or `selection` positions #TINY-7666

### Fixed
- The `editor.fire` API was incorrectly mutating the original `args` provided #TINY-3254
- Unbinding an event handler did not take effect immediately while the event was firing #TINY-7436
- Binding an event handler incorrectly took effect immediately while the event was firing #TINY-7436
- Unbinding a native event handler inside the `remove` event caused an exception that blocked editor removal #TINY-7730
- The `SetContent` event contained the incorrect `content` when using the `editor.selection.setContent()` API #TINY-3254
- The editor content could be edited after calling `setProgressState(true)` in iframe mode #TINY-7373
- Tabbing out of the editor after calling `setProgressState(true)` behaved inconsistently in iframe mode #TINY-7373
- Flash of unstyled content while loading the editor because the content CSS was loaded after the editor content was rendered #TINY-7249
- Partially transparent RGBA values provided in the `color_map` setting were given the wrong hex value #TINY-7163
- HTML comments with mismatched quotes were parsed incorrectly under certain circumstances #TINY-7589
- The editor could crash when inserting certain HTML content #TINY-7756
- Inserting certain HTML content into the editor could result in invalid HTML once parsed #TINY-7756
- Links in notification text did not show the correct mouse pointer #TINY-7661
- Using the Tab key to navigate into the editor on Microsoft Internet Explorer 11 would incorrectly focus the toolbar #TINY-3707
- The editor selection could be placed in an incorrect location when undoing or redoing changes in a document containing `contenteditable="false"` elements #TINY-7663
- Menus and context menus were not closed when clicking into a different editor #TINY-7399
- Context menus on Android were not displayed when more than one HTML element was selected #TINY-7688
- Disabled nested menu items could still be opened #TINY-7700
- The nested menu item chevron icon was not fading when the menu item was disabled #TINY-7700
- `imagetools` buttons were incorrectly enabled for remote images without `imagetools_proxy` set #TINY-7772
- Only table content would be deleted when partially selecting a table and content outside the table #TINY-6044
- The table cell selection handling was incorrect in some cases when dealing with nested tables #TINY-6298
- Removing a table row or column could result in the cursor getting placed in an invalid location #TINY-7695
- Pressing the Tab key to navigate through table cells did not skip noneditable cells #TINY-7705
- Clicking on a noneditable table cell did not show a visual selection like other noneditable elements #TINY-7724
- Some table operations would incorrectly cause table row attributes and styles to be lost #TINY-6666
- The selection was incorrectly lost when using the `mceTableCellType` and `mceTableRowType` commands #TINY-6666
- The `mceTableRowType` was reversing the order of the rows when converting multiple header rows back to body rows #TINY-6666
- The table dialog did not always respect the `table_style_with_css` option #TINY-4926
- Pasting into a table with multiple cells selected could cause the content to be pasted in the wrong location #TINY-7485
- The `TableModified` event was not fired when pasting cells into a table #TINY-6939
- The table paste column before and after icons were not flipped in RTL mode #TINY-7851
- Fixed table corruption when deleting a `contenteditable="false"` cell #TINY-7891
- The `dir` attribute was being incorrectly applied to list items #TINY-4589
- Applying selector formats would sometimes not apply the format correctly to elements in a list #TINY-7393
- For formats that specify an attribute or style that should be removed, the formatter `match` API incorrectly returned `false` #TINY-6149
- The type signature on the `formatter.matchNode` API had the wrong return type (was `boolean` but should have been `Formatter | undefined`) #TINY-6149
- The `formatter.formatChanged` API would ignore the `similar` parameter if another callback had already been registered for the same format #TINY-7713
- The `formatter.formatChanged` API would sometimes not run the callback the first time the format was removed #TINY-7713
- Base64 encoded images with spaces or line breaks in the data URI were not displayed correctly. Patch contributed by RoboBurned

### Deprecated
- The `bbcode`, `fullpage`, `legacyoutput`, and `spellchecker` plugins have been deprecated and marked for removal in the next major release #TINY-7260

## 5.8.2 - 2021-06-23

### Fixed
- Fixed an issue when pasting cells from tables containing `colgroup`s into tables without `colgroup`s #TINY-6675
- Fixed an issue that could cause an invalid toolbar button state when multiple inline editors were on a single page #TINY-6297

## 5.8.1 - 2021-05-20

### Fixed
- An unexpected exception was thrown when switching to readonly mode and adjusting the editor width #TINY-6383
- Content could be lost when the `pagebreak_split_block` setting was enabled #TINY-3388
- The `list-style-type: none;` style on nested list items was incorrectly removed when clearing formatting #TINY-6264
- URLs were not always detected when pasting over a selection. Patch contributed by jwcooper #TINY-6997
- Properties on the `OpenNotification` event were incorrectly namespaced #TINY-7486

## 5.8.0 - 2021-05-06

### Added
- Added the `PAGE_UP` and `PAGE_DOWN` key code constants to the `VK` API #TINY-4612
- The editor resize handle can now be controlled using the keyboard #TINY-4823
- Added a new `fixed_toolbar_container_target` setting which renders the toolbar in the specified `HTMLElement`. Patch contributed by pvrobays

### Improved
- The `inline_boundaries` feature now supports the `home`, `end`, `pageup`, and `pagedown` keys #TINY-4612
- Updated the `formatter.matchFormat` API to support matching formats with variables in the `classes` property #TINY-7227
- Added HTML5 `audio` and `video` elements to the default alignment formats #TINY-6633
- Added support for alpha list numbering to the list properties dialog #TINY-6891

### Changed
- Updated the `image` dialog to display the class list dropdown as full-width if the caption checkbox is not present #TINY-6400
- Renamed the "H Align" and "V Align" input labels in the Table Cell Properties dialog to "Horizontal align" and "Vertical align" respectively #TINY-7285

### Deprecated
- The undocumented `setIconStroke` Split Toolbar Button API has been deprecated and will be removed in a future release #TINY-3551

### Fixed
- Fixed a bug where it wasn't possible to align nested list items #TINY-6567
- The RGB fields in the color picker dialog were not staying in sync with the color palette and hue slider #TINY-6952
- The color preview box in the color picker dialog was not correctly displaying the saturation and value of the chosen color #TINY-6952
- The color picker dialog will now show an alert if it is submitted with an invalid hex color code #TINY-2814
- Fixed a bug where the `TableModified` event was not fired when adding a table row with the Tab key #TINY-7006
- Added missing `images_file_types` setting to the exported TypeScript types #GH-6607
- Fixed a bug where lists pasted from Word with Roman numeral markers were not displayed correctly. Patch contributed by aautio #GH-6620
- The `editor.insertContent` API was incorrectly handling nested `span` elements with matching styles #TINY-6263
- The HTML5 `small` element could not be removed when clearing text formatting #TINY-6633
- The Oxide button text transform variable was incorrectly using `capitalize` instead of `none`. Patch contributed by dakur #GH-6341
- Fix dialog button text that was using title-style capitalization #TINY-6816
- Table plugin could perform operations on tables containing the inline editor #TINY-6625
- Fixed Tab key navigation inside table cells with a ranged selection #TINY-6638
- The foreground and background toolbar button color indicator is no longer blurry #TINY-3551
- Fixed a regression in the `tinymce.create()` API that caused issues when multiple objects were created #TINY-7358
- Fixed the `LineHeight` command causing the `change` event to be fired inconsistently #TINY-7048

## 5.7.1 - 2021-03-17

### Fixed
- Fixed the `help` dialog incorrectly linking to the changelog of TinyMCE 4 instead of TinyMCE 5 #TINY-7031
- Fixed a bug where error messages were displayed incorrectly in the image dialog #TINY-7099
- Fixed an issue where URLs were not correctly filtered in some cases #TINY-7025
- Fixed a bug where context menu items with names that contained uppercase characters were not displayed #TINY-7072
- Fixed context menu items lacking support for the `disabled` and `shortcut` properties #TINY-7073
- Fixed a regression where the width and height were incorrectly set when embedding content using the `media` dialog #TINY-7074

## 5.7.0 - 2021-02-10

### Added
- Added IPv6 address support to the URI API. Patch contributed by dev7355608 #GH-4409
- Added new `structure` and `style` properties to the `TableModified` event to indicate what kinds of modifications were made #TINY-6643
- Added `video` and `audio` live embed support for the `media` plugin #TINY-6229
- Added the ability to resize `video` and `iframe` media elements #TINY-6229
- Added a new `font_css` setting for adding fonts to both the editor and the parent document #TINY-6199
- Added a new `ImageUploader` API to simplify uploading image data to the configured `images_upload_url` or `images_upload_handler` #TINY-4601
- Added an Oxide variable to define the container background color in fullscreen mode #TINY-6903
- Added Oxide variables for setting the toolbar background colors for inline and sticky toolbars #TINY-6009
- Added a new `AfterProgressState` event that is fired after `editor.setProgressState` calls complete #TINY-6686
- Added support for `table_column_resizing` when inserting or deleting columns #TINY-6711

### Changed
- Changed table and table column copy behavior to retain an appropriate width when pasted #TINY-6664
- Changed the `lists` plugin to apply list styles to all text blocks within a selection #TINY-3755
- Changed the `advlist` plugin to log a console error message when the `list` plugin isn't enabled #TINY-6585
- Changed the z-index of the `setProgressState(true)` throbber so it does not hide notifications #TINY-6686
- Changed the type signature for `editor.selection.getRng()` incorrectly returning `null` #TINY-6843
- Changed some `SaxParser` regular expressions to improve performance #TINY-6823
- Changed `editor.setProgressState(true)` to close any open popups #TINY-6686

### Fixed
- Fixed `codesample` highlighting performance issues for some languages #TINY-6996
- Fixed an issue where cell widths were lost when merging table cells #TINY-6901
- Fixed `col` elements incorrectly transformed to `th` elements when converting columns to header columns #TINY-6715
- Fixed a number of table operations not working when selecting 2 table cells on Mozilla Firefox #TINY-3897
- Fixed a memory leak by backporting an upstream Sizzle fix #TINY-6859
- Fixed table `width` style was removed when copying #TINY-6664
- Fixed focus lost while typing in the `charmap` or `emoticons` dialogs when the editor is rendered in a shadow root #TINY-6904
- Fixed corruption of base64 URLs used in style attributes when parsing HTML #TINY-6828
- Fixed the order of CSS precedence of `content_style` and `content_css` in the `preview` and `template` plugins. `content_style` now has precedence #TINY-6529
- Fixed an issue where the image dialog tried to calculate image dimensions for an empty image URL #TINY-6611
- Fixed an issue where `scope` attributes on table cells would not change as expected when merging or unmerging cells #TINY-6486
- Fixed the plugin documentation links in the `help` plugin #DOC-703
- Fixed events bound using `DOMUtils` not returning the correct result for `isDefaultPrevented` in some cases #TINY-6834
- Fixed the "Dropped file type is not supported" notification incorrectly showing when using an inline editor #TINY-6834
- Fixed an issue with external styles bleeding into TinyMCE #TINY-6735
- Fixed an issue where parsing malformed comments could cause an infinite loop #TINY-6864
- Fixed incorrect return types on `editor.selection.moveToBookmark` #TINY-6504
- Fixed the type signature for `editor.selection.setCursorLocation()` incorrectly allowing a node with no `offset` #TINY-6843
- Fixed incorrect behavior when editor is destroyed while loading stylesheets #INT-2282
- Fixed figure elements incorrectly splitting from a valid parent element when editing the image within #TINY-6592
- Fixed inserting multiple rows or columns in a table cloning from the incorrect source row or column #TINY-6906
- Fixed an issue where new lines were not scrolled into view when pressing Shift+Enter or Shift+Return #TINY-6964
- Fixed an issue where list elements would not be removed when outdenting using the Enter or Return key #TINY-5974
- Fixed an issue where file extensions with uppercase characters were treated as invalid #TINY-6940
- Fixed dialog block messages were not passed through TinyMCE's translation system #TINY-6971

## 5.6.2 - 2020-12-08

### Fixed
- Fixed a UI rendering regression when the document body is using `display: flex` #TINY-6783

## 5.6.1 - 2020-11-25

### Fixed
- Fixed the `mceTableRowType` and `mceTableCellType` commands were not firing the `newCell` event #TINY-6692
- Fixed the HTML5 `s` element was not recognized when editing or clearing text formatting #TINY-6681
- Fixed an issue where copying and pasting table columns resulted in invalid HTML when using colgroups #TINY-6684
- Fixed an issue where the toolbar would render with the wrong width for inline editors in some situations #TINY-6683

## 5.6.0 - 2020-11-18

### Added
- Added new `BeforeOpenNotification` and `OpenNotification` events which allow internal notifications to be captured and modified before display #TINY-6528
- Added support for `block` and `unblock` methods on inline dialogs #TINY-6487
- Added new `TableModified` event which is fired whenever changes are made to a table #TINY-6629
- Added new `images_file_types` setting to determine which image file formats will be automatically processed into `img` tags on paste when using the `paste` plugin #TINY-6306
- Added support for `images_file_types` setting in the image file uploader to determine which image file extensions are valid for upload #TINY-6224
- Added new `format_empty_lines` setting to control if empty lines are formatted in a ranged selection #TINY-6483
- Added template support to the `autocompleter` for customizing the autocompleter items #TINY-6505
- Added new user interface `enable`, `disable`, and `isDisabled` methods #TINY-6397
- Added new `closest` formatter API to get the closest matching selection format from a set of formats #TINY-6479
- Added new `emojiimages` emoticons database that uses the twemoji CDN by default #TINY-6021
- Added new `emoticons_database` setting to configure which emoji database to use #TINY-6021
- Added new `name` field to the `style_formats` setting object to enable specifying a name for the format #TINY-4239

### Changed
- Changed `readonly` mode to allow hyperlinks to be clickable #TINY-6248

### Fixed
- Fixed the `change` event not firing after a successful image upload #TINY-6586
- Fixed the type signature for the `entity_encoding` setting not accepting delimited lists #TINY-6648
- Fixed layout issues when empty `tr` elements were incorrectly removed from tables #TINY-4679
- Fixed image file extensions lost when uploading an image with an alternative extension, such as `.jfif` #TINY-6622
- Fixed a security issue where URLs in attributes weren't correctly sanitized #TINY-6518
- Fixed `DOMUtils.getParents` incorrectly including the shadow root in the array of elements returned #TINY-6540
- Fixed an issue where the root document could be scrolled while an editor dialog was open inside a shadow root #TINY-6363
- Fixed `getContent` with text format returning a new line when the editor is empty #TINY-6281
- Fixed table column and row resizers not respecting the `data-mce-resize` attribute #TINY-6600
- Fixed inserting a table via the `mceInsertTable` command incorrectly creating 2 undo levels #TINY-6656
- Fixed nested tables with `colgroup` elements incorrectly always resizing the inner table #TINY-6623
- Fixed the `visualchars` plugin causing the editor to steal focus when initialized #TINY-6282
- Fixed `fullpage` plugin altering text content in `editor.getContent()` #TINY-6541
- Fixed `fullscreen` plugin not working correctly with multiple editors and shadow DOM #TINY-6280
- Fixed font size keywords such as `medium` not displaying correctly in font size menus #TINY-6291
- Fixed an issue where some attributes in table cells were not copied over to new rows or columns #TINY-6485
- Fixed incorrectly removing formatting on adjacent spaces when removing formatting on a ranged selection #TINY-6268
- Fixed the `Cut` menu item not working in the latest version of Mozilla Firefox #TINY-6615
- Fixed some incorrect types in the new TypeScript declaration file #TINY-6413
- Fixed a regression where a fake offscreen selection element was incorrectly created for the editor root node #TINY-6555
- Fixed an issue where menus would incorrectly collapse in small containers #TINY-3321
- Fixed an issue where only one table column at a time could be converted to a header #TINY-6326
- Fixed some minor memory leaks that prevented garbage collection for editor instances #TINY-6570
- Fixed resizing a `responsive` table not working when using the column resize handles #TINY-6601
- Fixed incorrectly calculating table `col` widths when resizing responsive tables #TINY-6646
- Fixed an issue where spaces were not preserved in pre-blocks when getting text content #TINY-6448
- Fixed a regression that caused the selection to be difficult to see in tables with backgrounds #TINY-6495
- Fixed content pasted multiple times in the editor when using Microsoft Internet Explorer 11. Patch contributed by mattford #GH-4905

## 5.5.1 - 2020-10-01

### Fixed
- Fixed pressing the down key near the end of a document incorrectly raising an exception #TINY-6471
- Fixed incorrect Typescript types for the `Tools` API #TINY-6475

## 5.5.0 - 2020-09-29

### Added
- Added a TypeScript declaration file to the bundle output for TinyMCE core #TINY-3785
- Added new `table_column_resizing` setting to control how table columns are resized when using the resize bars #TINY-6001
- Added the ability to remove images on a failed upload using the `images_upload_handler` failure callback #TINY-6011
- Added `hasPlugin` function to the editor API to determine if a plugin exists or not #TINY-766
- Added new `ToggleToolbarDrawer` command and query state handler to allow the toolbar drawer to be programmatically toggled and the toggle state to be checked #TINY-6032
- Added the ability to use `colgroup` elements in tables #TINY-6050
- Added a new setting `table_use_colgroups` for toggling whether colgroups are used in new tables #TINY-6050
- Added the ability to delete and navigate HTML media elements without the `media` plugin #TINY-4211
- Added `fullscreen_native` setting to the `fullscreen` plugin to enable use of the entire monitor #TINY-6284
- Added table related oxide variables to the Style API for more granular control over table cell selection appearance #TINY-6311
- Added new `toolbar_persist` setting to control the visibility of the inline toolbar #TINY-4847
- Added new APIs to allow for programmatic control of the inline toolbar visibility #TINY-4847
- Added the `origin` property to the `ObjectResized` and `ObjectResizeStart` events, to specify which handle the resize was performed on #TINY-6242
- Added new StyleSheetLoader `unload` and `unloadAll` APIs to allow loaded stylesheets to be removed #TINY-3926
- Added the `LineHeight` query command and action to the editor #TINY-4843
- Added the `lineheight` toolbar and menu items, and added `lineheight` to the default format menu #TINY-4843
- Added a new `contextmenu_avoid_overlap` setting to allow context menus to avoid overlapping matched nodes #TINY-6036
- Added new listbox dialog UI component for rendering a dropdown that allows nested options #TINY-2236
- Added back the ability to use nested items in the `image_class_list`, `link_class_list`, `link_list`, `table_class_list`, `table_cell_class_list`, and `table_row_class_list` settings #TINY-2236

### Changed
- Changed how CSS manipulates table cells when selecting multiple cells to achieve a semi-transparent selection #TINY-6311
- Changed the `target` property on fired events to use the native event target. The original target for an open shadow root can be obtained using `event.getComposedPath()` #TINY-6128
- Changed the editor to clean-up loaded CSS stylesheets when all editors using the stylesheet have been removed #TINY-3926
- Changed `imagetools` context menu icon for accessing the `image` dialog to use the `image` icon #TINY-4141
- Changed the `editor.insertContent()` and `editor.selection.setContent()` APIs to retain leading and trailing whitespace #TINY-5966
- Changed the `table` plugin `Column` menu to include the cut, copy and paste column menu items #TINY-6374
- Changed the default table styles in the content CSS files to better support the styling options available in the `table` dialog #TINY-6179

### Deprecated
- Deprecated the `Env.experimentalShadowDom` flag #TINY-6128

### Fixed
- Fixed tables with no borders displaying with the default border styles in the `preview` dialog #TINY-6179
- Fixed loss of whitespace when inserting content after a non-breaking space #TINY-5966
- Fixed the `event.getComposedPath()` function throwing an exception for events fired from the editor #TINY-6128
- Fixed notifications not appearing when the editor is within a ShadowRoot #TINY-6354
- Fixed focus issues with inline dialogs when the editor is within a ShadowRoot #TINY-6360
- Fixed the `template` plugin previews missing some content styles #TINY-6115
- Fixed the `media` plugin not saving the alternative source url in some situations #TINY-4113
- Fixed an issue where column resizing using the resize bars was inconsistent between fixed and relative table widths #TINY-6001
- Fixed an issue where dragging and dropping within a table would select table cells #TINY-5950
- Fixed up and down keyboard navigation not working for inline `contenteditable="false"` elements #TINY-6226
- Fixed dialog not retrieving `close` icon from icon pack #TINY-6445
- Fixed the `unlink` toolbar button not working when selecting multiple links #TINY-4867
- Fixed the `link` dialog not showing the "Text to display" field in some valid cases #TINY-5205
- Fixed the `DOMUtils.split()` API incorrectly removing some content #TINY-6294
- Fixed pressing the escape key not focusing the editor when using multiple toolbars #TINY-6230
- Fixed the `dirty` flag not being correctly set during an `AddUndo` event #TINY-4707
- Fixed `editor.selection.setCursorLocation` incorrectly placing the cursor outside `pre` elements in some circumstances #TINY-4058
- Fixed an exception being thrown when pressing the enter key inside pre elements while `br_in_pre` setting is false #TINY-4058

## 5.4.2 - 2020-08-17

### Fixed
- Fixed the editor not resizing when resizing the browser window in fullscreen mode #TINY-3511
- Fixed clicking on notifications causing inline editors to hide #TINY-6058
- Fixed an issue where link URLs could not be deleted or edited in the link dialog in some cases #TINY-4706
- Fixed a regression where setting the `anchor_top` or `anchor_bottom` options to `false` was not working #TINY-6256
- Fixed the `anchor` plugin not supporting the `allow_html_in_named_anchor` option #TINY-6236
- Fixed an exception thrown when removing inline formats that contained additional styles or classes #TINY-6288
- Fixed an exception thrown when positioning the context toolbar on Internet Explorer 11 in some edge cases #TINY-6271
- Fixed inline formats not removed when more than one `removeformat` format rule existed #TINY-6216
- Fixed an issue where spaces were sometimes removed when removing formating on nearby text #TINY-6251
- Fixed the list toolbar buttons not showing as active when a list is selected #TINY-6286
- Fixed an issue where the UI would sometimes not be shown or hidden when calling the show or hide API methods on the editor #TINY-6048
- Fixed the list type style not retained when copying list items #TINY-6289
- Fixed the Paste plugin converting tabs in plain text to a single space character. A `paste_tab_spaces` option has been included for setting the number of spaces used to replace a tab character #TINY-6237

## 5.4.1 - 2020-07-08

### Fixed
- Fixed the Search and Replace plugin incorrectly including zero-width caret characters in search results #TINY-4599
- Fixed dragging and dropping unsupported files navigating the browser away from the editor #TINY-6027
- Fixed undo levels not created on browser handled drop or paste events #TINY-6027
- Fixed content in an iframe element parsing as DOM elements instead of text content #TINY-5943
- Fixed Oxide checklist styles not showing when printing #TINY-5139
- Fixed bug with `scope` attribute not being added to the cells of header rows #TINY-6206

## 5.4.0 - 2020-06-30

### Added
- Added keyboard navigation support to menus and toolbars when the editor is in a ShadowRoot #TINY-6152
- Added the ability for menus to be clicked when the editor is in an open shadow root #TINY-6091
- Added the `Editor.ui.styleSheetLoader` API for loading stylesheets within the Document or ShadowRoot containing the editor UI #TINY-6089
- Added the `StyleSheetLoader` module to the public API #TINY-6100
- Added Oxide variables for styling the `select` element and headings in dialog content #TINY-6070
- Added icons for `table` column and row cut, copy, and paste toolbar buttons #TINY-6062
- Added all `table` menu items to the UI registry, so they can be used by name in other menus #TINY-4866
- Added new `mceTableApplyCellStyle` command to the `table` plugin #TINY-6004
- Added new `table` cut, copy, and paste column editor commands and menu items #TINY-6006
- Added font related Oxide variables for secondary buttons, allowing for custom styling #TINY-6061
- Added new `table_header_type` setting to control how table header rows are structured #TINY-6007
- Added new `table_sizing_mode` setting to replace the `table_responsive_width` setting, which has now been deprecated #TINY-6051
- Added new `mceTableSizingMode` command for changing the sizing mode of a table #TINY-6000
- Added new `mceTableRowType`, `mceTableColType`, and `mceTableCellType` commands and value queries #TINY-6150

### Changed
- Changed `advlist` toolbar buttons to only show a dropdown list if there is more than one option #TINY-3194
- Changed `mceInsertTable` command and `insertTable` API method to take optional header rows and columns arguments #TINY-6012
- Changed stylesheet loading, so that UI skin stylesheets can load in a ShadowRoot if required #TINY-6089
- Changed the DOM location of menus so that they display correctly when the editor is in a ShadowRoot #TINY-6093
- Changed the table plugin to correctly detect all valid header row structures #TINY-6007

### Fixed
- Fixed tables with no defined width being converted to a `fixed` width table when modifying the table #TINY-6051
- Fixed the `autosave` `isEmpty` API incorrectly detecting non-empty content as empty #TINY-5953
- Fixed table `Paste row after` and `Paste row before` menu items not disabled when nothing was available to paste #TINY-6006
- Fixed a selection performance issue with large tables on Microsoft Internet Explorer and Edge #TINY-6057
- Fixed filters for screening commands from the undo stack to be case-insensitive #TINY-5946
- Fixed `fullscreen` plugin now removes all classes when the editor is closed #TINY-4048
- Fixed handling of mixed-case icon identifiers (names) for UI elements #TINY-3854
- Fixed leading and trailing spaces lost when using `editor.selection.getContent({ format: 'text' })` #TINY-5986
- Fixed an issue where changing the URL with the quicklink toolbar caused unexpected undo behavior #TINY-5952
- Fixed an issue where removing formatting within a table cell would cause Internet Explorer 11 to scroll to the end of the table #TINY-6049
- Fixed an issue where the `allow_html_data_urls` setting was not correctly applied #TINY-5951
- Fixed the `autolink` feature so that it no longer treats a string with multiple "@" characters as an email address #TINY-4773
- Fixed an issue where removing the editor would leave unexpected attributes on the target element #TINY-4001
- Fixed the `link` plugin now suggest `mailto:` when the text contains an '@' and no slashes (`/`) #TINY-5941
- Fixed the `valid_children` check of custom elements now allows a wider range of characters in names #TINY-5971

## 5.3.2 - 2020-06-10

### Fixed
- Fixed a regression introduced in 5.3.0, where `images_dataimg_filter` was no-longer called #TINY-6086

## 5.3.1 - 2020-05-27

### Fixed
- Fixed the image upload error alert also incorrectly closing the image dialog #TINY-6020
- Fixed editor content scrolling incorrectly on focus in Firefox by reverting default content CSS html and body heights added in 5.3.0 #TINY-6019

## 5.3.0 - 2020-05-21

### Added
- Added html and body height styles to the default oxide content CSS #TINY-5978
- Added `uploadUri` and `blobInfo` to the data returned by `editor.uploadImages()` #TINY-4579
- Added a new function to the `BlobCache` API to lookup a blob based on the base64 data and mime type #TINY-5988
- Added the ability to search and replace within a selection #TINY-4549
- Added the ability to set the list start position for ordered lists and added new `lists` context menu item #TINY-3915
- Added `icon` as an optional config option to the toggle menu item API #TINY-3345
- Added `auto` mode for `toolbar_location` which positions the toolbar and menu bar at the bottom if there is no space at the top #TINY-3161

### Changed
- Changed the default `toolbar_location` to `auto` #TINY-3161
- Changed toggle menu items and choice menu items to have a dedicated icon with the checkmark displayed on the far right side of the menu item #TINY-3345
- Changed the `link`, `image`, and `paste` plugins to use Promises to reduce the bundle size #TINY-4710
- Changed the default icons to be lazy loaded during initialization #TINY-4729
- Changed the parsing of content so base64 encoded urls are converted to blob urls #TINY-4727
- Changed context toolbars so they concatenate when more than one is suitable for the current selection #TINY-4495
- Changed inline style element formats (strong, b, em, i, u, strike) to convert to a span on format removal if a `style` or `class` attribute is present #TINY-4741

### Fixed
- Fixed the `selection.setContent()` API not running parser filters #TINY-4002
- Fixed formats incorrectly applied or removed when table cells were selected #TINY-4709
- Fixed the `quickimage` button not restricting the file types to images #TINY-4715
- Fixed search and replace ignoring text in nested contenteditable elements #TINY-5967
- Fixed resize handlers displaying in the wrong location sometimes for remote images #TINY-4732
- Fixed table picker breaking in Firefox on low zoom levels #TINY-4728
- Fixed issue with loading or pasting contents with large base64 encoded images on Safari #TINY-4715
- Fixed supplementary special characters being truncated when inserted into the editor. Patch contributed by mlitwin. #TINY-4791
- Fixed toolbar buttons not set to disabled when the editor is in readonly mode #TINY-4592
- Fixed the editor selection incorrectly changing when removing caret format containers #TINY-3438
- Fixed bug where title, width, and height would be set to empty string values when updating an image and removing those attributes using the image dialog #TINY-4786
- Fixed `ObjectResized` event firing when an object wasn't resized #TINY-4161
- Fixed `ObjectResized` and `ObjectResizeStart` events incorrectly fired when adding or removing table rows and columns #TINY-4829
- Fixed the placeholder not hiding when pasting content into the editor #TINY-4828
- Fixed an issue where the editor would fail to load if local storage was disabled #TINY-5935
- Fixed an issue where an uploaded image would reuse a cached image with a different mime type #TINY-5988
- Fixed bug where toolbars and dialogs would not show if the body element was replaced (e.g. with Turbolinks). Patch contributed by spohlenz #GH-5653
- Fixed an issue where multiple formats would be removed when removing a single format at the end of lines or on empty lines #TINY-1170
- Fixed zero-width spaces incorrectly included in the `wordcount` plugin character count #TINY-5991
- Fixed a regression introduced in 5.2.0 whereby the desktop `toolbar_mode` setting would incorrectly override the mobile default setting #TINY-5998
- Fixed an issue where deleting all content in a single cell table would delete the entire table #TINY-1044

## 5.2.2 - 2020-04-23

### Fixed
- Fixed an issue where anchors could not be inserted on empty lines #TINY-2788
- Fixed text decorations (underline, strikethrough) not consistently inheriting the text color #TINY-4757
- Fixed `format` menu alignment buttons inconsistently applying to images #TINY-4057
- Fixed the floating toolbar drawer height collapsing when the editor is rendered in modal dialogs or floating containers #TINY-4837
- Fixed `media` embed content not processing safely in some cases #TINY-4857

## 5.2.1 - 2020-03-25

### Fixed
- Fixed the "is decorative" checkbox in the image dialog clearing after certain dialog events #FOAM-11
- Fixed possible uncaught exception when a `style` attribute is removed using a content filter on `setContent` #TINY-4742
- Fixed the table selection not functioning correctly in Microsoft Edge 44 or higher #TINY-3862
- Fixed the table resize handles not functioning correctly in Microsoft Edge 44 or higher #TINY-4160
- Fixed the floating toolbar drawer disconnecting from the toolbar when adding content in inline mode #TINY-4725 #TINY-4765
- Fixed `readonly` mode not returning the appropriate boolean value #TINY-3948
- Fixed the `forced_root_block_attrs` setting not applying attributes to new blocks consistently #TINY-4564
- Fixed the editor incorrectly stealing focus during initialization in Microsoft Internet Explorer #TINY-4697
- Fixed dialogs stealing focus when opening an alert or confirm dialog using an `onAction` callback #TINY-4014
- Fixed inline dialogs incorrectly closing when clicking on an opened alert or confirm dialog #TINY-4012
- Fixed the context toolbar overlapping the menu bar and toolbar #TINY-4586
- Fixed notification and inline dialog positioning issues when using `toolbar_location: 'bottom'` #TINY-4586
- Fixed the `colorinput` popup appearing offscreen on mobile devices #TINY-4711
- Fixed special characters not being found when searching by "whole words only" #TINY-4522
- Fixed an issue where dragging images could cause them to be duplicated #TINY-4195
- Fixed context toolbars activating without the editor having focus #TINY-4754
- Fixed an issue where removing the background color of text did not always work #TINY-4770
- Fixed an issue where new rows and columns in a table did not retain the style of the previous row or column #TINY-4788

## 5.2.0 - 2020-02-13

### Added
- Added the ability to apply formats to spaces #TINY-4200
- Added new `toolbar_location` setting to allow for positioning the menu and toolbar at the bottom of the editor #TINY-4210
- Added new `toolbar_groups` setting to allow a custom floating toolbar group to be added to the toolbar when using `floating` toolbar mode #TINY-4229
- Added new `link_default_protocol` setting to `link` and `autolink` plugin to allow a protocol to be used by default #TINY-3328
- Added new `placeholder` setting to allow a placeholder to be shown when the editor is empty #TINY-3917
- Added new `tinymce.dom.TextSeeker` API to allow searching text across different DOM nodes #TINY-4200
- Added a drop shadow below the toolbar while in sticky mode and introduced Oxide variables to customize it when creating a custom skin #TINY-4343
- Added `quickbars_image_toolbar` setting to allow for the image quickbar to be turned off #TINY-4398
- Added iframe and img `loading` attribute to the default schema. Patch contributed by ataylor32. #GH-5112
- Added new `getNodeFilters`/`getAttributeFilters` functions to the `editor.serializer` instance #TINY-4344
- Added new `a11y_advanced_options` setting to allow additional accessibility options to be added #FOAM-11
- Added new accessibility options and behaviours to the image dialog using `a11y_advanced_options` #FOAM-11
- Added the ability to use the window `PrismJS` instance for the `codesample` plugin instead of the bundled version to allow for styling custom languages #TINY-4504
- Added error message events that fire when a resource loading error occurs #TINY-4509

### Changed
- Changed the default schema to disallow `onchange` for select elements #TINY-4614
- Changed default `toolbar_mode` value from false to `wrap`. The value false has been deprecated #TINY-4617
- Changed `toolbar_drawer` setting to `toolbar_mode`. `toolbar_drawer` has been deprecated #TINY-4416
- Changed iframe mode to set selection on content init if selection doesn't exist #TINY-4139
- Changed table related icons to align them with the visual style of the other icons #TINY-4341
- Changed and improved the visual appearance of the color input field #TINY-2917
- Changed fake caret container to use `forced_root_block` when possible #TINY-4190
- Changed the `requireLangPack` API to wait until the plugin has been loaded before loading the language pack #TINY-3716
- Changed the formatter so `style_formats` are registered before the initial content is loaded into the editor #TINY-4238
- Changed media plugin to use https protocol for media urls by default #TINY-4577
- Changed the parser to treat CDATA nodes as bogus HTML comments to match the HTML parsing spec. A new `preserve_cdata` setting has been added to preserve CDATA nodes if required #TINY-4625

### Fixed
- Fixed incorrect parsing of malformed/bogus HTML comments #TINY-4625
- Fixed `quickbars` selection toolbar appearing on non-editable elements #TINY-4359
- Fixed bug with alignment toolbar buttons sometimes not changing state correctly #TINY-4139
- Fixed the `codesample` toolbar button not toggling when selecting code samples other than HTML #TINY-4504
- Fixed content incorrectly scrolling to the top or bottom when pressing enter if when the content was already in view #TINY-4162
- Fixed `scrollIntoView` potentially hiding elements behind the toolbar #TINY-4162
- Fixed editor not respecting the `resize_img_proportional` setting due to legacy code #TINY-4236
- Fixed flickering floating toolbar drawer in inline mode #TINY-4210
- Fixed an issue where the template plugin dialog would be indefinitely blocked on a failed template load #TINY-2766
- Fixed the `mscontrolselect` event not being unbound on IE/Edge #TINY-4196
- Fixed Confirm dialog footer buttons so only the "Yes" button is highlighted #TINY-4310
- Fixed `file_picker_callback` functionality for Image, Link and Media plugins #TINY-4163
- Fixed issue where floating toolbar drawer sometimes would break if the editor is resized while the drawer is open #TINY-4439
- Fixed incorrect `external_plugins` loading error message #TINY-4503
- Fixed resize handler was not hidden for ARIA purposes. Patch contributed by Parent5446. #GH-5195
- Fixed an issue where content could be lost if a misspelled word was selected and spellchecking was disabled #TINY-3899
- Fixed validation errors in the CSS where certain properties had the wrong default value #TINY-4491
- Fixed an issue where forced root block attributes were not applied when removing a list #TINY-4272
- Fixed an issue where the element path isn't being cleared when there are no parents #TINY-4412
- Fixed an issue where width and height in svg icons containing `rect` elements were overridden by the CSS reset #TINY-4408
- Fixed an issue where uploading images with `images_reuse_filename` enabled and that included a query parameter would generate an invalid URL #TINY-4638
- Fixed the `closeButton` property not working when opening notifications #TINY-4674
- Fixed keyboard flicker when opening a context menu on mobile #TINY-4540
- Fixed issue where plus icon svg contained strokes #TINY-4681

## 5.1.6 - 2020-01-28

### Fixed
- Fixed `readonly` mode not blocking all clicked links #TINY-4572
- Fixed legacy font sizes being calculated inconsistently for the `FontSize` query command value #TINY-4555
- Fixed changing a tables row from `Header` to `Body` incorrectly moving the row to the bottom of the table #TINY-4593
- Fixed the context menu not showing in certain cases with hybrid devices #TINY-4569
- Fixed the context menu opening in the wrong location when the target is the editor body #TINY-4568
- Fixed the `image` plugin not respecting the `automatic_uploads` setting when uploading local images #TINY-4287
- Fixed security issue related to parsing HTML comments and CDATA #TINY-4544

## 5.1.5 - 2019-12-19

### Fixed
- Fixed the UI not working with hybrid devices that accept both touch and mouse events #TNY-4521
- Fixed the `charmap` dialog initially focusing the first tab of the dialog instead of the search input field #TINY-4342
- Fixed an exception being raised when inserting content if the caret was directly before or after a `contenteditable="false"` element #TINY-4528
- Fixed a bug with pasting image URLs when paste as text is enabled #TINY-4523

## 5.1.4 - 2019-12-11

### Fixed
- Fixed dialog contents disappearing when clicking a checkbox for right-to-left languages #TINY-4518
- Fixed the `legacyoutput` plugin registering legacy formats after editor initialization, causing legacy content to be stripped on the initial load #TINY-4447
- Fixed search and replace not cycling through results when searching using special characters #TINY-4506
- Fixed the `visualchars` plugin converting HTML-like text to DOM elements in certain cases #TINY-4507
- Fixed an issue with the `paste` plugin not sanitizing content in some cases #TINY-4510
- Fixed HTML comments incorrectly being parsed in certain cases #TINY-4511

## 5.1.3 - 2019-12-04

### Fixed
- Fixed sticky toolbar not undocking when fullscreen mode is activated #TINY-4390
- Fixed the "Current Window" target not applying when updating links using the link dialog #TINY-4063
- Fixed disabled menu items not highlighting when focused #TINY-4339
- Fixed touch events passing through dialog collection items to the content underneath on Android devices #TINY-4431
- Fixed keyboard navigation of the Help dialog's Keyboard Navigation tab #TINY-4391
- Fixed search and replace dialog disappearing when finding offscreen matches on iOS devices #TINY-4350
- Fixed performance issues where sticky toolbar was jumping while scrolling on slower browsers #TINY-4475

## 5.1.2 - 2019-11-19

### Fixed
- Fixed desktop touch devices using `mobile` configuration overrides #TINY-4345
- Fixed unable to disable the new scrolling toolbar feature #TINY-4345
- Fixed touch events passing through any pop-up items to the content underneath on Android devices #TINY-4367
- Fixed the table selector handles throwing JavaScript exceptions for non-table selections #TINY-4338
- Fixed `cut` operations not removing selected content on Android devices when the `paste` plugin is enabled #TINY-4362
- Fixed inline toolbar not constrained to the window width by default #TINY-4314
- Fixed context toolbar split button chevrons pointing right when they should be pointing down #TINY-4257
- Fixed unable to access the dialog footer in tabbed dialogs on small screens #TINY-4360
- Fixed mobile table selectors were hard to select with touch by increasing the size #TINY-4366
- Fixed mobile table selectors moving when moving outside the editor #TINY-4366
- Fixed inline toolbars collapsing when using sliding toolbars #TINY-4389
- Fixed block textpatterns not treating NBSPs as spaces #TINY-4378
- Fixed backspace not merging blocks when the last element in the preceding block was a `contenteditable="false"` element #TINY-4235
- Fixed toolbar buttons that only contain text labels overlapping on mobile devices #TINY-4395
- Fixed quickbars quickimage picker not working on mobile #TINY-4377
- Fixed fullscreen not resizing in an iOS WKWebView component #TINY-4413

## 5.1.1 - 2019-10-28

### Fixed
- Fixed font formats containing spaces being wrapped in `&quot;` entities instead of single quotes #TINY-4275
- Fixed alert and confirm dialogs losing focus when clicked #TINY-4248
- Fixed clicking outside a modal dialog focusing on the document body #TINY-4249
- Fixed the context toolbar not hiding when scrolled out of view #TINY-4265

## 5.1.0 - 2019-10-17

### Added
- Added touch selector handles for table selections on touch devices #TINY-4097
- Added border width field to Table Cell dialog #TINY-4028
- Added touch event listener to media plugin to make embeds playable #TINY-4093
- Added oxide styling options to notifications and tweaked the default variables #TINY-4153
- Added additional padding to split button chevrons on touch devices, to make them easier to interact with #TINY-4223
- Added new platform detection functions to `Env` and deprecated older detection properties #TINY-4184
- Added `inputMode` config field to specify inputmode attribute of `input` dialog components #TINY-4062
- Added new `inputMode` property to relevant plugins/dialogs #TINY-4102
- Added new `toolbar_sticky` setting to allow the iframe menubar/toolbar to stick to the top of the window when scrolling #TINY-3982

### Changed
- Changed default setting for `toolbar_drawer` to `floating` #TINY-3634
- Changed mobile phones to use the `silver` theme by default #TINY-3634
- Changed some editor settings to default to `false` on touch devices:
  - `menubar`(phones only) #TINY-4077
  - `table_grid` #TINY-4075
  - `resize` #TINY-4157
  - `object_resizing` #TINY-4157
- Changed toolbars and context toolbars to sidescroll on mobile #TINY-3894 #TINY-4107
- Changed context menus to render as horizontal menus on touch devices #TINY-4107
- Changed the editor to use the `VisualViewport` API of the browser where possible #TINY-4078
- Changed visualblocks toolbar button icon and renamed `paragraph` icon to `visualchars` #TINY-4074
- Changed Oxide default for `@toolbar-button-chevron-color` to follow toolbar button icon color #TINY-4153
- Changed the `urlinput` dialog component to use the `url` type attribute #TINY-4102

### Fixed
- Fixed Safari desktop visual viewport fires resize on fullscreen breaking the restore function #TINY-3976
- Fixed scroll issues on mobile devices #TINY-3976
- Fixed context toolbar unable to refresh position on iOS12 #TINY-4107
- Fixed ctrl+left click not opening links on readonly mode and the preview dialog #TINY-4138
- Fixed Slider UI component not firing `onChange` event on touch devices #TINY-4092
- Fixed notifications overlapping instead of stacking #TINY-3478
- Fixed inline dialogs positioning incorrectly when the page is scrolled #TINY-4018
- Fixed inline dialogs and menus not repositioning when resizing #TINY-3227
- Fixed inline toolbar incorrectly stretching to the full width when a width value was provided #TINY-4066
- Fixed menu chevrons color to follow the menu text color #TINY-4153
- Fixed table menu selection grid from staying black when using dark skins, now follows border color #TINY-4153
- Fixed Oxide using the wrong text color variable for menubar button focused state #TINY-4146
- Fixed the autoresize plugin not keeping the selection in view when resizing #TINY-4094
- Fixed textpattern plugin throwing exceptions when using `forced_root_block: false` #TINY-4172
- Fixed missing CSS fill styles for toolbar button icon active state #TINY-4147
- Fixed an issue where the editor selection could end up inside a short ended element (such as `br`) #TINY-3999
- Fixed browser selection being lost in inline mode when opening split dropdowns #TINY-4197
- Fixed backspace throwing an exception when using `forced_root_block: false` #TINY-4099
- Fixed floating toolbar drawer expanding outside the bounds of the editor #TINY-3941
- Fixed the autocompleter not activating immediately after a `br` or `contenteditable=false` element #TINY-4194
- Fixed an issue where the autocompleter would incorrectly close on IE 11 in certain edge cases #TINY-4205

## 5.0.16 - 2019-09-24

### Added
- Added new `referrer_policy` setting to add the `referrerpolicy` attribute when loading scripts or stylesheets #TINY-3978
- Added a slight background color to dialog tab links when focused to aid keyboard navigation #TINY-3877

### Fixed
- Fixed media poster value not updating on change #TINY-4013
- Fixed openlink was not registered as a toolbar button #TINY-4024
- Fixed failing to initialize if a script tag was used inside a SVG #TINY-4087
- Fixed double top border showing on toolbar without menubar when toolbar_drawer is enabled #TINY-4118
- Fixed unable to drag inline dialogs to the bottom of the screen when scrolled #TINY-4154
- Fixed notifications appearing on top of the toolbar when scrolled in inline mode #TINY-4159
- Fixed notifications displaying incorrectly on IE 11 #TINY-4169

## 5.0.15 - 2019-09-02

### Added
- Added a dark `content_css` skin to go with the dark UI skin #TINY-3743

### Changed
- Changed the enabled state on toolbar buttons so they don't get the hover effect #TINY-3974

### Fixed
- Fixed missing CSS active state on toolbar buttons #TINY-3966
- Fixed `onChange` callback not firing for the colorinput dialog component #TINY-3968
- Fixed context toolbars not showing in fullscreen mode #TINY-4023

## 5.0.14 - 2019-08-19

### Added
- Added an API to reload the autocompleter menu with additional fetch metadata #MENTIONS-17

### Fixed
- Fixed missing toolbar button border styling options #TINY-3965
- Fixed image upload progress notification closing before the upload is complete #TINY-3963
- Fixed inline dialogs not closing on escape when no dialog component is in focus #TINY-3936
- Fixed plugins not being filtered when defaulting to mobile on phones #TINY-3537
- Fixed toolbar more drawer showing the content behind it when transitioning between opened and closed states #TINY-3878
- Fixed focus not returning to the dialog after pressing the "Replace all" button in the search and replace dialog #TINY-3961

### Removed
- Removed Oxide variable `@menubar-select-disabled-border-color` and replaced it with `@menubar-select-disabled-border` #TINY-3965

## 5.0.13 - 2019-08-06

### Changed
- Changed modal dialogs to prevent dragging by default and added new `draggable_modal` setting to restore dragging #TINY-3873
- Changed the nonbreaking plugin to insert nbsp characters wrapped in spans to aid in filtering. This can be disabled using the `nonbreaking_wrap` setting #TINY-3647
- Changed backspace behaviour in lists to outdent nested list items when the cursor is at the start of the list item #TINY-3651

### Fixed
- Fixed sidebar growing beyond editor bounds in IE 11 #TINY-3937
- Fixed issue with being unable to keyboard navigate disabled toolbar buttons #TINY-3350
- Fixed issues with backspace and delete in nested contenteditable true and false elements #TINY-3868
- Fixed issue with losing keyboard navigation in dialogs due to disabled buttons #TINY-3914
- Fixed `MouseEvent.mozPressure is deprecated` warning in Firefox #TINY-3919
- Fixed `default_link_target` not being respected when `target_list` is disabled #TINY-3757
- Fixed mobile plugin filter to only apply to the mobile theme, rather than all mobile platforms #TINY-3405
- Fixed focus switching to another editor during mode changes #TINY-3852
- Fixed an exception being thrown when clicking on an uninitialized inline editor #TINY-3925
- Fixed unable to keyboard navigate to dialog menu buttons #TINY-3933
- Fixed dialogs being able to be dragged outside the window viewport #TINY-3787
- Fixed inline dialogs appearing above modal dialogs #TINY-3932

## 5.0.12 - 2019-07-18

### Added
- Added ability to utilize UI dialog panels inside other panels #TINY-3305
- Added help dialog tab explaining keyboard navigation of the editor #TINY-3603

### Changed
- Changed the "Find and Replace" design to an inline dialog #TINY-3054

### Fixed
- Fixed issue where autolink spacebar event was not being fired on Edge #TINY-3891
- Fixed table selection missing the background color #TINY-3892
- Fixed removing shortcuts not working for function keys #TINY-3871
- Fixed non-descriptive UI component type names #TINY-3349
- Fixed UI registry components rendering as the wrong type when manually specifying a different type #TINY-3385
- Fixed an issue where dialog checkbox, input, selectbox, textarea and urlinput components couldn't be disabled #TINY-3708
- Fixed the context toolbar not using viable screen space in inline/distraction free mode #TINY-3717
- Fixed the context toolbar overlapping the toolbar in various conditions #TINY-3205
- Fixed IE11 edge case where items were being inserted into the wrong location #TINY-3884

## 5.0.11 - 2019-07-04

### Fixed
- Fixed packaging errors caused by a rollup treeshaking bug (https://github.com/rollup/rollup/issues/2970) #TINY-3866
- Fixed the customeditor component not able to get data from the dialog api #TINY-3866
- Fixed collection component tooltips not being translated #TINY-3855

## 5.0.10 - 2019-07-02

### Added
- Added support for all HTML color formats in `color_map` setting #TINY-3837

### Changed
- Changed backspace key handling to outdent content in appropriate circumstances #TINY-3685
- Changed default palette for forecolor and backcolor to include some lighter colors suitable for highlights #TINY-2865
- Changed the search and replace plugin to cycle through results #TINY-3800

### Fixed
- Fixed inconsistent types causing some properties to be unable to be used in dialog components #TINY-3778
- Fixed an issue in the Oxide skin where dialog content like outlines and shadows were clipped because of overflow hidden #TINY-3566
- Fixed the search and replace plugin not resetting state when changing the search query #TINY-3800
- Fixed backspace in lists not creating an undo level #TINY-3814
- Fixed the editor to cancel loading in quirks mode where the UI is not supported #TINY-3391
- Fixed applying fonts not working when the name contained spaces and numbers #TINY-3801
- Fixed so that initial content is retained when initializing on list items #TINY-3796
- Fixed inefficient font name and font size current value lookup during rendering #TINY-3813
- Fixed mobile font copied into the wrong folder for the oxide-dark skin #TINY-3816
- Fixed an issue where resizing the width of tables would produce inaccurate results #TINY-3827
- Fixed a memory leak in the Silver theme #TINY-3797
- Fixed alert and confirm dialogs using incorrect markup causing inconsistent padding #TINY-3835
- Fixed an issue in the Table plugin with `table_responsive_width` not enforcing units when resizing #TINY-3790
- Fixed leading, trailing and sequential spaces being lost when pasting plain text #TINY-3726
- Fixed exception being thrown when creating relative URIs #TINY-3851
- Fixed focus is no longer set to the editor content during mode changes unless the editor already had focus #TINY-3852

## 5.0.9 - 2019-06-26

### Fixed
- Fixed print plugin not working in Firefox #TINY-3834

## 5.0.8 - 2019-06-18

### Added
- Added back support for multiple toolbars #TINY-2195
- Added support for .m4a files to the media plugin #TINY-3750
- Added new base_url and suffix editor init options #TINY-3681

### Fixed
- Fixed incorrect padding for select boxes with visible values #TINY-3780
- Fixed selection incorrectly changing when programmatically setting selection on contenteditable false elements #TINY-3766
- Fixed sidebar background being transparent #TINY-3727
- Fixed the build to remove duplicate iife wrappers #TINY-3689
- Fixed bogus autocompleter span appearing in content when the autocompleter menu is shown #TINY-3752
- Fixed toolbar font size select not working with legacyoutput plugin #TINY-2921
- Fixed the legacyoutput plugin incorrectly aligning images #TINY-3660
- Fixed remove color not working when using the legacyoutput plugin #TINY-3756
- Fixed the font size menu applying incorrect sizes when using the legacyoutput plugin #TINY-3773
- Fixed scrollIntoView not working when the parent window was out of view #TINY-3663
- Fixed the print plugin printing from the wrong window in IE11 #TINY-3762
- Fixed content CSS loaded over CORS not loading in the preview plugin with content_css_cors enabled #TINY-3769
- Fixed the link plugin missing the default "None" option for link list #TINY-3738
- Fixed small dot visible with menubar and toolbar disabled in inline mode #TINY-3623
- Fixed space key properly inserts a nbsp before/after block elements #TINY-3745
- Fixed native context menu not showing with images in IE11 #TINY-3392
- Fixed inconsistent browser context menu image selection #TINY-3789

## 5.0.7 - 2019-06-05

### Added
- Added new toolbar button and menu item for inserting tables via dialog #TINY-3636
- Added new API for adding/removing/changing tabs in the Help dialog #TINY-3535
- Added highlighting of matched text in autocompleter items #TINY-3687
- Added the ability for autocompleters to work with matches that include spaces #TINY-3704
- Added new `imagetools_fetch_image` callback to allow custom implementations for cors loading of images #TINY-3658
- Added `'http'` and `https` options to `link_assume_external_targets` to prepend `http://` or `https://` prefixes when URL does not contain a protocol prefix. Patch contributed by francoisfreitag. #GH-4335

### Changed
- Changed annotations navigation to work the same as inline boundaries #TINY-3396
- Changed tabpanel API by adding a `name` field and changing relevant methods to use it #TINY-3535

### Fixed
- Fixed text color not updating all color buttons when choosing a color #TINY-3602
- Fixed the autocompleter not working with fragmented text #TINY-3459
- Fixed the autosave plugin no longer overwrites window.onbeforeunload #TINY-3688
- Fixed infinite loop in the paste plugin when IE11 takes a long time to process paste events. Patch contributed by lRawd. #GH-4987
- Fixed image handle locations when using `fixed_toolbar_container`. Patch contributed by t00. #GH-4966
- Fixed the autoresize plugin not firing `ResizeEditor` events #TINY-3587
- Fixed editor in fullscreen mode not extending to the bottom of the screen #TINY-3701
- Fixed list removal when pressing backspace after the start of the list item #TINY-3697
- Fixed autocomplete not triggering from compositionend events #TINY-3711
- Fixed `file_picker_callback` could not set the caption field on the insert image dialog #TINY-3172
- Fixed the autocompleter menu showing up after a selection had been made #TINY-3718
- Fixed an exception being thrown when a file or number input has focus during initialization. Patch contributed by t00 #GH-2194

## 5.0.6 - 2019-05-22

### Added
- Added `icons_url` editor settings to enable icon packs to be loaded from a custom url #TINY-3585
- Added `image_uploadtab` editor setting to control the visibility of the upload tab in the image dialog #TINY-3606
- Added new api endpoints to the wordcount plugin and improved character count logic #TINY-3578

### Changed
- Changed plugin, language and icon loading errors to log in the console instead of a notification #TINY-3585

### Fixed
- Fixed the textpattern plugin not working with fragmented text #TINY-3089
- Fixed various toolbar drawer accessibility issues and added an animation #TINY-3554
- Fixed issues with selection and ui components when toggling readonly mode #TINY-3592
- Fixed so readonly mode works with inline editors #TINY-3592
- Fixed docked inline toolbar positioning when scrolled #TINY-3621
- Fixed initial value not being set on bespoke select in quickbars and toolbar drawer #TINY-3591
- Fixed so that nbsp entities aren't trimmed in white-space: pre-line elements #TINY-3642
- Fixed `mceInsertLink` command inserting spaces instead of url encoded characters #GH-4990
- Fixed text content floating on top of dialogs in IE11 #TINY-3640

## 5.0.5 - 2019-05-09

### Added
- Added menu items to match the forecolor/backcolor toolbar buttons #TINY-2878
- Added default directionality based on the configured language #TINY-2621
- Added styles, icons and tests for rtl mode #TINY-2621

### Fixed
- Fixed autoresize not working with floating elements or when media elements finished loading #TINY-3545
- Fixed incorrect vertical caret positioning in IE 11 #TINY-3188
- Fixed submenu anchoring hiding overflowed content #TINY-3564

### Removed
- Removed unused and hidden validation icons to avoid displaying phantom tooltips #TINY-2329

## 5.0.4 - 2019-04-23

### Added
- Added back URL dialog functionality, which is now available via `editor.windowManager.openUrl()` #TINY-3382
- Added the missing throbber functionality when calling `editor.setProgressState(true)` #TINY-3453
- Added function to reset the editor content and undo/dirty state via `editor.resetContent()` #TINY-3435
- Added the ability to set menu buttons as active #TINY-3274
- Added `editor.mode` API, featuring a custom editor mode API #TINY-3406
- Added better styling to floating toolbar drawer #TINY-3479
- Added the new premium plugins to the Help dialog plugins tab #TINY-3496
- Added the linkchecker context menu items to the default configuration #TINY-3543

### Fixed
- Fixed image context menu items showing on placeholder images #TINY-3280
- Fixed dialog labels and text color contrast within notifications/alert banners to satisfy WCAG 4.5:1 contrast ratio for accessibility #TINY-3351
- Fixed selectbox and colorpicker items not being translated #TINY-3546
- Fixed toolbar drawer sliding mode to correctly focus the editor when tabbing via keyboard navigation #TINY-3533
- Fixed positioning of the styleselect menu in iOS while using the mobile theme #TINY-3505
- Fixed the menubutton `onSetup` callback to be correctly executed when rendering the menu buttons #TINY-3547
- Fixed `default_link_target` setting to be correctly utilized when creating a link #TINY-3508
- Fixed colorpicker floating marginally outside its container #TINY-3026
- Fixed disabled menu items displaying as active when hovered #TINY-3027

### Removed
- Removed redundant mobile wrapper #TINY-3480

## 5.0.3 - 2019-03-19

### Changed
- Changed empty nested-menu items within the style formats menu to be disabled or hidden if the value of `style_formats_autohide` is `true` #TINY-3310
- Changed the entire phrase 'Powered by Tiny' in the status bar to be a link instead of just the word 'Tiny' #TINY-3366
- Changed `formatselect`, `styleselect` and `align` menus to use the `mceToggleFormat` command internally #TINY-3428

### Fixed
- Fixed toolbar keyboard navigation to work as expected when `toolbar_drawer` is configured #TINY-3432
- Fixed text direction buttons to display the correct pressed state in selections that have no explicit `dir` property #TINY-3138
- Fixed the mobile editor to clean up properly when removed #TINY-3445
- Fixed quickbar toolbars to add an empty box to the screen when it is set to `false` #TINY-3439
- Fixed an issue where pressing the **Delete/Backspace** key at the edge of tables was creating incorrect selections #TINY-3371
- Fixed an issue where dialog collection items (emoticon and special character dialogs) couldn't be selected with touch devices #TINY-3444
- Fixed a type error introduced in TinyMCE version 5.0.2 when calling `editor.getContent()` with nested bookmarks #TINY-3400
- Fixed an issue that prevented default icons from being overridden #TINY-3449
- Fixed an issue where **Home/End** keys wouldn't move the caret correctly before or after `contenteditable=false` inline elements #TINY-2995
- Fixed styles to be preserved in IE 11 when editing via the `fullpage` plugin #TINY-3464
- Fixed the `link` plugin context toolbar missing the open link button #TINY-3461
- Fixed inconsistent dialog component spacing #TINY-3436

## 5.0.2 - 2019-03-05

### Added
- Added presentation and document presets to `htmlpanel` dialog component #TINY-2694
- Added missing fixed_toolbar_container setting has been reimplemented in the Silver theme #TINY-2712
- Added a new toolbar setting `toolbar_drawer` that moves toolbar groups which overflow the editor width into either a `sliding` or `floating` toolbar section #TINY-2874

### Changed
- Updated the build process to include package lock files in the dev distribution archive #TINY-2870

### Fixed
- Fixed inline dialogs did not have aria attributes #TINY-2694
- Fixed default icons are now available in the UI registry, allowing use outside of toolbar buttons #TINY-3307
- Fixed a memory leak related to select toolbar items #TINY-2874
- Fixed a memory leak due to format changed listeners that were never unbound #TINY-3191
- Fixed an issue where content may have been lost when using permanent bookmarks #TINY-3400
- Fixed the quicklink toolbar button not rendering in the quickbars plugin #TINY-3125
- Fixed an issue where menus were generating invalid HTML in some cases #TINY-3323
- Fixed an issue that could cause the mobile theme to show a blank white screen when the editor was inside an `overflow:hidden` element #TINY-3407
- Fixed mobile theme using a transparent background and not taking up the full width on iOS #TINY-3414
- Fixed the template plugin dialog missing the description field #TINY-3337
- Fixed input dialog components using an invalid default type attribute #TINY-3424
- Fixed an issue where backspace/delete keys after/before pagebreak elements wouldn't move the caret #TINY-3097
- Fixed an issue in the table plugin where menu items and toolbar buttons weren't showing correctly based on the selection #TINY-3423
- Fixed inconsistent button focus styles in Firefox #TINY-3377
- Fixed the resize icon floating left when all status bar elements were disabled #TINY-3340
- Fixed the resize handle to not show in fullscreen mode #TINY-3404

## 5.0.1 - 2019-02-21

### Added
- Added H1-H6 toggle button registration to the silver theme #TINY-3070
- Added code sample toolbar button will now toggle on when the cursor is in a code section #TINY-3040
- Added new settings to the emoticons plugin to allow additional emoticons to be added #TINY-3088

### Fixed
- Fixed an issue where adding links to images would replace the image with text #TINY-3356
- Fixed an issue where the inline editor could use fractional pixels for positioning #TINY-3202
- Fixed an issue where uploading non-image files in the Image Plugin upload tab threw an error. #TINY-3244
- Fixed an issue in the media plugin that was causing the source url and height/width to be lost in certain circumstances #TINY-2858
- Fixed an issue with the Context Toolbar not being removed when clicking outside of the editor #TINY-2804
- Fixed an issue where clicking 'Remove link' wouldn't remove the link in certain circumstances #TINY-3199
- Fixed an issue where the media plugin would fail when parsing dialog data #TINY-3218
- Fixed an issue where retrieving the selected content as text didn't create newlines #TINY-3197
- Fixed incorrect keyboard shortcuts in the Help dialog for Windows #TINY-3292
- Fixed an issue where JSON serialization could produce invalid JSON #TINY-3281
- Fixed production CSS including references to source maps #TINY-3920
- Fixed development CSS was not included in the development zip #TINY-3920
- Fixed the autocompleter matches predicate not matching on the start of words by default #TINY-3306
- Fixed an issue where the page could be scrolled with modal dialogs open #TINY-2252
- Fixed an issue where autocomplete menus would show an icon margin when no items had icons #TINY-3329
- Fixed an issue in the quickbars plugin where images incorrectly showed the text selection toolbar #TINY-3338
- Fixed an issue that caused the inline editor to fail to render when the target element already had focus #TINY-3353

### Removed
- Removed paste as text notification banner and paste_plaintext_inform setting #POW-102

## 5.0.0 - 2019-02-04

Full documentation for the version 5 features and changes is available at https://www.tiny.cloud/docs/release-notes/

### Added
- Added links and registered names with * to denote premium plugins in Plugins tab of Help dialog #TINY-3223

### Changed
- Changed Tiny 5 mobile skin to look more uniform with desktop #TINY-2650
- Blacklisted table, th and td as inline editor target #TINY-717

### Fixed
- Fixed an issue where tab panel heights weren't sizing properly on smaller screens and weren't updating on resize #TINY-3242
- Fixed image tools not having any padding between the label and slider #TINY-3220
- Fixed context toolbar toggle buttons not showing the correct state #TINY-3022
- Fixed missing separators in the spellchecker context menu between the suggestions and actions #TINY-3217
- Fixed notification icon positioning in alert banners #TINY-2196
- Fixed a typo in the word count plugin name #TINY-3062
- Fixed charmap and emoticons dialogs not having a primary button #TINY-3233
- Fixed an issue where resizing wouldn't work correctly depending on the box-sizing model #TINY-3278

## 5.0.0-rc-2 - 2019-01-22

### Added
- Added screen reader accessibility for sidebar and statusbar #TINY-2699

### Changed
- Changed formatting menus so they are registered and made the align toolbar button use an icon instead of text #TINY-2880
- Changed checkboxes to use a boolean for its state, instead of a string #TINY-2848
- Updated the textpattern plugin to properly support nested patterns and to allow running a command with a value for a pattern with a start and an end #TINY-2991
- Updated Emoticons and Charmap dialogs to be screen reader accessible #TINY-2693

### Fixed
- Fixed the link dialog such that it will now retain class attributes when updating links #TINY-2825
- Fixed "Find and replace" not showing in the "Edit" menu by default #TINY-3061
- Fixed dropdown buttons missing the 'type' attribute, which could cause forms to be incorrectly submitted #TINY-2826
- Fixed emoticon and charmap search not returning expected results in certain cases #TINY-3084
- Fixed blank rel_list values throwing an exception in the link plugin #TINY-3149

### Removed
- Removed unnecessary 'flex' and unused 'colspan' properties from the new dialog APIs #TINY-2973

## 5.0.0-rc-1 - 2019-01-08

### Added
- Added editor settings functionality to specify title attributes for toolbar groups #TINY-2690
- Added icons instead of button text to improve Search and Replace dialog footer appearance #TINY-2654
- Added `tox-dialog__table` instead of `mce-table-striped` class to enhance Help dialog appearance #TINY-2360
- Added title attribute to iframes so, screen readers can announce iframe labels #TINY-2692
- Added a wordcount menu item, that defaults to appearing in the tools menu #TINY-2877

### Changed
- Updated the font select dropdown logic to try to detect the system font stack and show "System Font" as the font name #TINY-2710
- Updated the autocompleter to only show when it has matched items #TINY-2350
- Updated SizeInput labels to "Height" and "Width" instead of Dimensions #TINY-2833
- Updated the build process to minify and generate ASCII only output for the emoticons database #TINY-2744

### Fixed
- Fixed readonly mode not fully disabling editing content #TINY-2287
- Fixed accessibility issues with the font select, font size, style select and format select toolbar dropdowns #TINY-2713
- Fixed accessibility issues with split dropdowns #TINY-2697
- Fixed the legacyoutput plugin to be compatible with TinyMCE 5.0 #TINY-2301
- Fixed icons not showing correctly in the autocompleter popup #TINY-3029
- Fixed an issue where preview wouldn't show anything in Edge under certain circumstances #TINY-3035
- Fixed the height being incorrectly calculated for the autoresize plugin #TINY-2807

## 5.0.0-beta-1 - 2018-11-30

### Added
- Added a new `addNestedMenuItem()` UI registry function and changed all nested menu items to use the new registry functions #TINY-2230
- Added title attribute to color swatch colors #TINY-2669
- Added anchorbar component to anchor inline toolbar dialogs to instead of the toolbar #TINY-2040
- Added support for toolbar<n> and toolbar array config options to be squashed into a single toolbar and not create multiple toolbars #TINY-2195
- Added error handling for when forced_root_block config option is set to true #TINY-2261
- Added functionality for the removed_menuitems config option #TINY-2184
- Added the ability to use a string to reference menu items in menu buttons and submenu items #TINY-2253

### Changed
- Changed the name of the "inlite" plugin to "quickbars" #TINY-2831
- Changed the background color icon to highlight background icon #TINY-2258
- Changed Help dialog to be accessible to screen readers #TINY-2687
- Changed the color swatch to save selected custom colors to local storage for use across sessions #TINY-2722
- Changed `WindowManager` API - methods `getParams`, `setParams` and `getWindows`, and the legacy `windows` property, have been removed. `alert` and `confirm` dialogs are no longer tracked in the window list. #TINY-2603

### Fixed
- Fixed an inline mode issue where the save plugin upon saving can cause content loss #TINY-2659
- Fixed an issue in IE 11 where calling selection.getContent() would return an empty string when the editor didn't have focus #TINY-2325

### Removed
- Removed compat3x plugin #TINY-2815

## 5.0.0-preview-4 - 2018-11-12

### Added
- Added width and height placeholder text to image and media dialog dimensions input #AP-296
- Added the ability to keyboard navigate through menus, toolbars, sidebar and the status bar sequentially #AP-381
- Added translation capability back to the editor's UI #AP-282
- Added `label` component type for dialogs to group components under a label

### Changed
- Changed the editor resize handle so that it should be disabled when the autoresize plugin is turned on #AP-424
- Changed UI text for microcopy improvements #TINY-2281

### Fixed
- Fixed distraction free plugin #AP-470
- Fixed contents of the input field being selected on focus instead of just recieving an outline highlight #AP-464
- Fixed styling issues with dialogs and menus in IE 11 #AP-456
- Fixed custom style format control not honoring custom formats #AP-393
- Fixed context menu not appearing when clicking an image with a caption #AP-382
- Fixed directionality of UI when using an RTL language #AP-423
- Fixed page responsiveness with multiple inline editors #AP-430
- Fixed empty toolbar groups appearing through invalid configuration of the `toolbar` property #AP-450
- Fixed text not being retained when updating links through the link dialog #AP-293
- Fixed edit image context menu, context toolbar and toolbar items being incorrectly enabled when selecting invalid images #AP-323
- Fixed emoji type ahead being shown when typing URLs #AP-366
- Fixed toolbar configuration properties incorrectly expecting string arrays instead of strings #AP-342
- Fixed the block formatting toolbar item not showing a "Formatting" title when there is no selection #AP-321
- Fixed clicking disabled toolbar buttons hiding the toolbar in inline mode #AP-380
- Fixed `EditorResize` event not being fired upon editor resize #AP-327
- Fixed tables losing styles when updating through the dialog #AP-368
- Fixed context toolbar positioning to be more consistent near the edges of the editor #AP-318
- Fixed table of contents plugin now works with v5 toolbar APIs correctly #AP-347
- Fixed the `link_context_toolbar` configuration not disabling the context toolbar #AP-458
- Fixed the link context toolbar showing incorrect relative links #AP-435
- Fixed the alignment of the icon in alert banner dialog components #TINY-2220
- Fixed the visual blocks and visual char menu options not displaying their toggled state #TINY-2238
- Fixed the editor not displaying as fullscreen when toggled #TINY-2237

### Removed
- Removed the tox-custom-editor class that was added to the wrapping element of codemirror #TINY-2211

## 5.0.0-preview-3 - 2018-10-18

### Changed
- Changed editor layout to use modern CSS properties over manually calculating dimensions #AP-324
- Changed `autoresize_min_height` and `autoresize_max_height` configurations to `min_height` and `max_height` #AP-324
- Changed `Whole word` label in Search and Replace dialog to `Find whole words only` #AP-387

### Fixed
- Fixed bugs with editor width jumping when resizing and the iframe not resizing to smaller than 150px in height #AP-324
- Fixed mobile theme bug that prevented the editor from loading #AP-404
- Fixed long toolbar groups extending outside of the editor instead of wrapping
- Fixed dialog titles so they are now proper case #AP-384
- Fixed color picker default to be #000000 instead of #ff00ff #AP-216
- Fixed "match case" option on the Find and Replace dialog is no longer selected by default #AP-298
- Fixed vertical alignment of toolbar icons #DES-134
- Fixed toolbar icons not appearing on IE11 #DES-133

## 5.0.0-preview-2 - 2018-10-10

### Added
- Added swatch is now shown for colorinput fields, instead of the colorpicker directly #AP-328
- Added fontformats and fontsizes menu items #AP-390

### Changed
- Changed configuration of color options has been simplified to `color_map`, `color_cols`, and `custom_colors` #AP-328
- Changed `height` configuration to apply to the editor frame (including menubar, toolbar, status bar) instead of the content area #AP-324

### Fixed
- Fixed styleselect not updating the displayed item as the cursor moved #AP-388
- Fixed preview iframe not expanding to the dialog size #AP-252
- Fixed 'meta' shortcuts not translated into platform-specific text #AP-270
- Fixed tabbed dialogs (Charmap and Emoticons) shrinking when no search results returned
- Fixed a bug where alert banner icons were not retrieved from icon pack. #AP-330
- Fixed component styles to flex so they fill large dialogs. #AP-252
- Fixed editor flashing unstyled during load (still in progress). #AP-349

### Removed
- Removed `colorpicker` plugin, it is now in the theme #AP-328
- Removed `textcolor` plugin, it is now in the theme #AP-328

## 5.0.0-preview-1 - 2018-10-01

Developer preview 1

Initial list of features and changes is available at https://tiny.cloud/docs-preview/release-notes/new-features/

## 4.9.11 - 2020-07-13

### Fixed
- Fixed the `selection.setContent()` API not running parser filters #TINY-4002
- Fixed content in an iframe element parsing as DOM elements instead of text content #TINY-5943
- Fixed up and down keyboard navigation not working for inline `contenteditable="false"` elements #TINY-6226

## 4.9.10 - 2020-04-23

### Fixed
- Fixed an issue where the editor selection could end up inside a short ended element (eg br) #TINY-3999
- Fixed a security issue related to CDATA sanitization during parsing #TINY-4669
- Fixed `media` embed content not processing safely in some cases #TINY-4857

## 4.9.9 - 2020-03-25

### Fixed
- Fixed the table selection not functioning correctly in Microsoft Edge 44 or higher #TINY-3862
- Fixed the table resize handles not functioning correctly in Microsoft Edge 44 or higher #TINY-4160
- Fixed the `forced_root_block_attrs` setting not applying attributes to new blocks consistently #TINY-4564
- Fixed the editor failing to initialize if a script tag was used inside an SVG #TINY-4087

## 4.9.8 - 2020-01-28

### Fixed
- Fixed the `mobile` theme failing to load due to a bundling issue #TINY-4613
- Fixed security issue related to parsing HTML comments and CDATA #TINY-4544

## 4.9.7 - 2019-12-19

### Fixed
- Fixed the `visualchars` plugin converting HTML-like text to DOM elements in certain cases #TINY-4507
- Fixed an issue with the `paste` plugin not sanitizing content in some cases #TINY-4510
- Fixed HTML comments incorrectly being parsed in certain cases #TINY-4511

## 4.9.6 - 2019-09-02

### Fixed
- Fixed image browse button sometimes displaying the browse window twice #TINY-3959

## 4.9.5 - 2019-07-02

### Changed
- Changed annotations navigation to work the same as inline boundaries #TINY-3396

### Fixed
- Fixed the print plugin printing from the wrong window in IE11 #TINY-3762
- Fixed an exception being thrown when a file or number input has focus during initialization. Patch contributed by t00 #GH-2194
- Fixed positioning of the styleselect menu in iOS while using the mobile theme #TINY-3505
- Fixed native context menu not showing with images in IE11 #TINY-3392
- Fixed selection incorrectly changing when programmatically setting selection on contenteditable false elements #TINY-3766
- Fixed image browse button not working on touch devices #TINY-3751
- Fixed so that nbsp entities aren't trimmed in white-space: pre-line elements #TINY-3642
- Fixed space key properly inserts a nbsp before/after block elements #TINY-3745
- Fixed infinite loop in the paste plugin when IE11 takes a long time to process paste events. Patch contributed by lRawd. #GH-4987

## 4.9.4 - 2019-03-20

### Fixed
- Fixed an issue where **Home/End** keys wouldn't move the caret correctly before or after `contenteditable=false` inline elements #TINY-2995
- Fixed an issue where content may have been lost when using permanent bookmarks #TINY-3400
- Fixed the mobile editor to clean up properly when removed #TINY-3445
- Fixed an issue where retrieving the selected content as text didn't create newlines #TINY-3197
- Fixed an issue where typing space between images would cause issues with nbsp not being inserted. #TINY-3346

## 4.9.3 - 2019-01-31

### Added
- Added a visualchars_default_state setting to the Visualchars Plugin. Patch contributed by mat3e.

### Fixed
- Fixed a bug where scrolling on a page with more than one editor would cause a ResizeWindow event to fire. #TINY-3247
- Fixed a bug where if a plugin threw an error during initialisation the whole editor would fail to load. #TINY-3243
- Fixed a bug where getContent would include bogus elements when valid_elements setting was set up in a specific way. #TINY-3213
- Fixed a bug where only a few function key names could be used when creating keyboard shortcuts. #TINY-3146
- Fixed a bug where it wasn't possible to enter spaces into an editor after pressing shift+enter. #TINY-3099
- Fixed a bug where no caret would be rendered after backspacing to a contenteditable false element. #TINY-2998
- Fixed a bug where deletion to/from indented lists would leave list fragments in the editor. #TINY-2981

## 4.9.2 - 2018-12-17

### Fixed
- Fixed a bug with pressing the space key on IE 11 would result in nbsp characters being inserted between words at the end of a block. #TINY-2996
- Fixed a bug where character composition using quote and space on US International keyboards would produce a space instead of a quote. #TINY-2999
- Fixed a bug where remove format wouldn't remove the inner most inline element in some situations. #TINY-2982
- Fixed a bug where outdenting an list item would affect attributes on other list items within the same list. #TINY-2971
- Fixed a bug where the DomParser filters wouldn't be applied for elements created when parsing invalid html. #TINY-2978
- Fixed a bug where setProgressState wouldn't automatically close floating ui elements like menus. #TINY-2896
- Fixed a bug where it wasn't possible to navigate out of a figcaption element using the arrow keys. #TINY-2894
- Fixed a bug where enter key before an image inside a link would remove the image. #TINY-2780

## 4.9.1 - 2018-12-04

### Added
- Added functionality to insert html to the replacement feature of the Textpattern Plugin. #TINY-2839

### Fixed
- Fixed a bug where `editor.selection.getContent({format: 'text'})` didn't work as expected in IE11 on an unfocused editor. #TINY-2862
- Fixed a bug in the Textpattern Plugin where the editor would get an incorrect selection after inserting a text pattern on Safari. #TINY-2838
- Fixed a bug where the space bar didn't work correctly in editors with the forced_root_block setting set to false. #TINY-2816

## 4.9.0 - 2018-11-27

### Added
- Added a replace feature to the Textpattern Plugin. #TINY-1908
- Added functionality to the Lists Plugin that improves the indentation logic. #TINY-1790

### Fixed
- Fixed a bug where it wasn't possible to delete/backspace when the caret was between a contentEditable=false element and a BR. #TINY-2372
- Fixed a bug where copying table cells without a text selection would fail to copy anything. #TINY-1789
- Implemented missing `autosave_restore_when_empty` functionality in the Autosave Plugin. Patch contributed by gzzo. #GH-4447
- Reduced insertion of unnecessary nonbreaking spaces in the editor. #TINY-1879

## 4.8.5 - 2018-10-30

### Added
- Added a content_css_cors setting to the editor that adds the crossorigin="anonymous" attribute to link tags added by the StyleSheetLoader. #TINY-1909

### Fixed
- Fixed a bug where trying to remove formatting with a collapsed selection range would throw an exception. #GH-4636
- Fixed a bug in the image plugin that caused updating figures to split contenteditable elements. #GH-4563
- Fixed a bug that was causing incorrect viewport calculations for fixed position UI elements. #TINY-1897
- Fixed a bug where inline formatting would cause the delete key to do nothing. #TINY-1900

## 4.8.4 - 2018-10-23

### Added
- Added support for the HTML5 `main` element. #TINY-1877

### Changed
- Changed the keyboard shortcut to move focus to contextual toolbars to Ctrl+F9. #TINY-1812

### Fixed
- Fixed a bug where content css could not be loaded from another domain. #TINY-1891
- Fixed a bug on FireFox where the cursor would get stuck between two contenteditable false inline elements located inside of the same block element divided by a BR. #TINY-1878
- Fixed a bug with the insertContent method where nonbreaking spaces would be inserted incorrectly. #TINY-1868
- Fixed a bug where the toolbar of the inline editor would not be visible in some scenarios. #TINY-1862
- Fixed a bug where removing the editor while more than one notification was open would throw an error. #TINY-1845
- Fixed a bug where the menubutton would be rendered on top of the menu if the viewport didn't have enough height. #TINY-1678
- Fixed a bug with the annotations api where annotating collapsed selections caused problems. #TBS-2449
- Fixed a bug where wbr elements were being transformed into whitespace when using the Paste Plugin's paste as text setting. #GH-4638
- Fixed a bug where the Search and Replace didn't replace spaces correctly. #GH-4632
- Fixed a bug with sublist items not persisting selection. #GH-4628
- Fixed a bug with mceInsertRawHTML command not working as expected. #GH-4625

## 4.8.3 - 2018-09-13

### Fixed
- Fixed a bug where the Wordcount Plugin didn't correctly count words within tables on IE11. #TINY-1770
- Fixed a bug where it wasn't possible to move the caret out of a table on IE11 and Firefox. #TINY-1682
- Fixed a bug where merging empty blocks didn't work as expected, sometimes causing content to be deleted. #TINY-1781
- Fixed a bug where the Textcolor Plugin didn't show the correct current color. #TINY-1810
- Fixed a bug where clear formatting with a collapsed selection would sometimes clear formatting from more content than expected. #TINY-1813 #TINY-1821
- Fixed a bug with the Table Plugin where it wasn't possible to keyboard navigate to the caption. #TINY-1818

## 4.8.2 - 2018-08-09

### Changed
- Moved annotator from "experimental" to "annotator" object on editor. #TBS-2398
- Improved the multiclick normalization across browsers. #TINY-1788

### Fixed
- Fixed a bug where running getSelectedBlocks with a collapsed selection between block elements would produce incorrect results. #TINY-1787
- Fixed a bug where the ScriptLoaders loadScript method would not work as expected in FireFox when loaded on the same page as a ShadowDOM polyfill. #TINY-1786
- Removed reference to ShadowDOM event.path as Blink based browsers now support event.composedPath. #TINY-1785
- Fixed a bug where a reference to localStorage would throw an "access denied" error in IE11 with strict security settings. #TINY-1782
- Fixed a bug where pasting using the toolbar button on an inline editor in IE11 would cause a looping behaviour. #TINY-1768

## 4.8.1 - 2018-07-26

### Fixed
- Fixed a bug where the content of inline editors was being cleaned on every call of `editor.save()`. #TINY-1783
- Fixed a bug where the arrow of the Inlite Theme toolbar was being rendered incorrectly in RTL mode. #TINY-1776
- Fixed a bug with the Paste Plugin where pasting after inline contenteditable false elements moved the caret to the end of the line. #TINY-1758

## 4.8.0 - 2018-06-27

### Added
- Added new "experimental" object in editor, with initial Annotator API. #TBS-2374

### Fixed
- Fixed a bug where deleting paragraphs inside of table cells would delete the whole table cell. #TINY-1759
- Fixed a bug in the Table Plugin where removing row height set on the row properties dialog did not update the table. #TINY-1730
- Fixed a bug with the font select toolbar item didn't update correctly. #TINY-1683
- Fixed a bug where all bogus elements would not be deleted when removing an inline editor. #TINY-1669

## 4.7.13 - 2018-05-16

### Added
- Added missing code menu item from the default menu config. #TINY-1648
- Added new align button for combining the separate align buttons into a menu button. #TINY-1652

### Fixed
- Fixed a bug where Edge 17 wouldn't be able to select images or tables. #TINY-1679
- Fixed issue where whitespace wasn't preserved when the editor was initialized on pre elements. #TINY-1649
- Fixed a bug with the fontselect dropdowns throwing an error if the editor was hidden in Firefox. #TINY-1664
- Fixed a bug where it wasn't possible to merge table cells on IE 11. #TINY-1671
- Fixed a bug where textcolor wasn't applying properly on IE 11 in some situations. #TINY-1663
- Fixed a bug where the justifyfull command state wasn't working correctly. #TINY-1677
- Fixed a bug where the styles wasn't updated correctly when resizing some tables. #TINY-1668

## 4.7.12 - 2018-05-03

### Added
- Added an option to filter out image svg data urls.
- Added support for html5 details and summary elements.

### Changed
- Changed so the mce-abs-layout-item css rule targets html instead of body. Patch contributed by nazar-pc.

### Fixed
- Fixed a bug where the "read" step on the mobile theme was still present on android mobile browsers.
- Fixed a bug where all images in the editor document would reload on any editor change.
- Fixed a bug with the Table Plugin where ObjectResized event wasn't being triggered on column resize.
- Fixed so the selection is set to the first suitable caret position after editor.setContent called.
- Fixed so links with xlink:href attributes are filtered correctly to prevent XSS.
- Fixed a bug on IE11 where pasting content into an inline editor initialized on a heading element would create new editable elements.
- Fixed a bug where readonly mode would not work as expected when the editor contained contentEditable=true elements.
- Fixed a bug where the Link Plugin would throw an error when used together with the webcomponents polyfill. Patch contributed by 4esnog.
- Fixed a bug where the "Powered by TinyMCE" branding link would break on XHTML pages. Patch contributed by tistre.
- Fixed a bug where the same id would be used in the blobcache for all pasted images. Patch contributed by thorn0.

## 4.7.11 - 2018-04-11

### Added
- Added a new imagetools_credentials_hosts option to the Imagetools Plugin.

### Fixed
- Fixed a bug where toggling a list containing empty LIs would throw an error. Patch contributed by bradleyke.
- Fixed a bug where applying block styles to a text with the caret at the end of the paragraph would select all text in the paragraph.
- Fixed a bug where toggling on the Spellchecker Plugin would trigger isDirty on the editor.
- Fixed a bug where it was possible to enter content into selection bookmark spans.
- Fixed a bug where if a non paragraph block was configured in forced_root_block the editor.getContent method would return incorrect values with an empty editor.
- Fixed a bug where dropdown menu panels stayed open and fixed in position when dragging dialog windows.
- Fixed a bug where it wasn't possible to extend table cells with the space button in Safari.
- Fixed a bug where the setupeditor event would thrown an error when using the Compat3x Plugin.
- Fixed a bug where an error was thrown in FontInfo when called on a detached element.

## 4.7.10 - 2018-04-03

### Added
- Added normalization of triple clicks across browsers in the editor.
- Added a `hasFocus` method to the editor that checks if the editor has focus.
- Added correct icon to the Nonbreaking Plugin menu item.

### Fixed
- Fixed so the `getContent`/`setContent` methods work even if the editor is not initialized.
- Fixed a bug with the Media Plugin where query strings were being stripped from youtube links.
- Fixed a bug where image styles were changed/removed when opening and closing the Image Plugin dialog.
- Fixed a bug in the Table Plugin where some table cell styles were not correctly added to the content html.
- Fixed a bug in the Spellchecker Plugin where it wasn't possible to change the spellchecker language.
- Fixed so the the unlink action in the Link Plugin has a menu item and can be added to the contextmenu.
- Fixed a bug where it wasn't possible to keyboard navigate to the start of an inline element on a new line within the same block element.
- Fixed a bug with the Text Color Plugin where if used with an inline editor located at the bottom of the screen the colorpicker could appear off screen.
- Fixed a bug with the UndoManager where undo levels were being added for nbzwsp characters.
- Fixed a bug with the Table Plugin where the caret would sometimes be lost when keyboard navigating up through a table.
- Fixed a bug where FontInfo.getFontFamily would throw an error when called on a removed editor.
- Fixed a bug in Firefox where undo levels were not being added correctly for some specific operations.
- Fixed a bug where initializing an inline editor inside of a table would make the whole table resizeable.
- Fixed a bug where the fake cursor that appears next to tables on Firefox was positioned incorrectly when switching to fullscreen.
- Fixed a bug where zwsp's weren't trimmed from the output from `editor.getContent({ format: 'text' })`.
- Fixed a bug where the fontsizeselect/fontselect toolbar items showed the body info rather than the first possible caret position info on init.
- Fixed a bug where it wasn't possible to select all content if the editor only contained an inline boundary element.
- Fixed a bug where `content_css` urls with query strings wasn't working.
- Fixed a bug in the Table Plugin where some table row styles were removed when changing other styles in the row properties dialog.

### Removed
- Removed the "read" step from the mobile theme.

## 4.7.9 - 2018-02-27

### Fixed
- Fixed a bug where the editor target element didn't get the correct style when removing the editor.

## 4.7.8 - 2018-02-26

### Fixed
- Fixed an issue with the Help Plugin where the menuitem name wasn't lowercase.
- Fixed an issue on MacOS where text and bold text did not have the same line-height in the autocomplete dropdown in the Link Plugin dialog.
- Fixed a bug where the "paste as text" option in the Paste Plugin didn't work.
- Fixed a bug where dialog list boxes didn't get positioned correctly in documents with scroll.
- Fixed a bug where the Inlite Theme didn't use the Table Plugin api to insert correct tables.
- Fixed a bug where the Inlite Theme panel didn't hide on blur in a correct way.
- Fixed a bug where placing the cursor before a table in Firefox would scroll to the bottom of the table.
- Fixed a bug where selecting partial text in table cells with rowspans and deleting would produce faulty tables.
- Fixed a bug where the Preview Plugin didn't work on Safari due to sandbox security.
- Fixed a bug where table cell selection using the keyboard threw an error.
- Fixed so the font size and font family doesn't toggle the text but only sets the selected format on the selected text.
- Fixed so the built-in spellchecking on Chrome and Safari creates an undo level when replacing words.

## 4.7.7 - 2018-02-19

### Added
- Added a border style selector to the advanced tab of the Image Plugin.
- Added better controls for default table inserted by the Table Plugin.
- Added new `table_responsive_width` option to the Table Plugin that controls whether to use pixel or percentage widths.

### Fixed
- Fixed a bug where the Link Plugin text didn't update when a URL was pasted using the context menu.
- Fixed a bug with the Spellchecker Plugin where using "Add to dictionary" in the context menu threw an error.
- Fixed a bug in the Media Plugin where the preview node for iframes got default width and height attributes that interfered with width/height styles.
- Fixed a bug where backslashes were being added to some font family names in Firefox in the fontselect toolbar item.
- Fixed a bug where errors would be thrown when trying to remove an editor that had not yet been fully initialized.
- Fixed a bug where the Imagetools Plugin didn't update the images atomically.
- Fixed a bug where the Fullscreen Plugin was throwing errors when being used on an inline editor.
- Fixed a bug where drop down menus weren't positioned correctly in inline editors on scroll.
- Fixed a bug with a semicolon missing at the end of the bundled javascript files.
- Fixed a bug in the Table Plugin with cursor navigation inside of tables where the cursor would sometimes jump into an incorrect table cells.
- Fixed a bug where indenting a table that is a list item using the "Increase indent" button would create a nested table.
- Fixed a bug where text nodes containing only whitespace were being wrapped by paragraph elements.
- Fixed a bug where whitespace was being inserted after br tags inside of paragraph tags.
- Fixed a bug where converting an indented paragraph to a list item would cause the list item to have extra padding.
- Fixed a bug where Copy/Paste in an editor with a lot of content would cause the editor to scroll to the top of the content in IE11.
- Fixed a bug with a memory leak in the DragHelper. Path contributed by ben-mckernan.
- Fixed a bug where the advanced tab in the Media Plugin was being shown even if it didn't contain anything. Patch contributed by gabrieeel.
- Fixed an outdated eventname in the EventUtils. Patch contributed by nazar-pc.
- Fixed an issue where the Json.parse function would throw an error when being used on a page with strict CSP settings.
- Fixed so you can place the curser before and after table elements within the editor in Firefox and Edge/IE.

## 4.7.6 - 2018-01-29

### Fixed
- Fixed a bug in the jquery integration where it threw an error saying that "global is not defined".
- Fixed a bug where deleting a table cell whose previous sibling was set to contenteditable false would create a corrupted table.
- Fixed a bug where highlighting text in an unfocused editor did not work correctly in IE11/Edge.
- Fixed a bug where the table resize handles were not being repositioned when activating the Fullscreen Plugin.
- Fixed a bug where the Imagetools Plugin dialog didn't honor editor RTL settings.
- Fixed a bug where block elements weren't being merged correctly if you deleted from after a contenteditable false element to the beginning of another block element.
- Fixed a bug where TinyMCE didn't work with module loaders like webpack.

## 4.7.5 - 2018-01-22

### Fixed
- Fixed bug with the Codesample Plugin where it wasn't possible to edit codesamples when the editor was in inline mode.
- Fixed bug where focusing on the status bar broke the keyboard navigation functionality.
- Fixed bug where an error would be thrown on Edge by the Table Plugin when pasting using the PowerPaste Plugin.
- Fixed bug in the Table Plugin where selecting row border style from the dropdown menu in advanced row properties would throw an error.
- Fixed bug with icons being rendered incorrectly on Chrome on Mac OS.
- Fixed bug in the Textcolor Plugin where the font color and background color buttons wouldn't trigger an ExecCommand event.
- Fixed bug in the Link Plugin where the url field wasn't forced LTR.
- Fixed bug where the Nonbreaking Plugin incorrectly inserted spaces into tables.
- Fixed bug with the inline theme where the toolbar wasn't repositioned on window resize.

## 4.7.4 - 2017-12-05

### Fixed
- Fixed bug in the Nonbreaking Plugin where the nonbreaking_force_tab setting was being ignored.
- Fixed bug in the Table Plugin where changing row height incorrectly converted column widths to pixels.
- Fixed bug in the Table Plugin on Edge and IE11 where resizing the last column after resizing the table would cause invalid column heights.
- Fixed bug in the Table Plugin where keyboard navigation was not normalized between browsers.
- Fixed bug in the Table Plugin where the colorpicker button would show even without defining the colorpicker_callback.
- Fixed bug in the Table Plugin where it wasn't possible to set the cell background color.
- Fixed bug where Firefox would throw an error when intialising an editor on an element that is hidden or not yet added to the DOM.
- Fixed bug where Firefox would throw an error when intialising an editor inside of a hidden iframe.

## 4.7.3 - 2017-11-23

### Added
- Added functionality to open the Codesample Plugin dialog when double clicking on a codesample. Patch contributed by dakuzen.

### Fixed
- Fixed bug where undo/redo didn't work correctly with some formats and caret positions.
- Fixed bug where the color picker didn't show up in Table Plugin dialogs.
- Fixed bug where it wasn't possible to change the width of a table through the Table Plugin dialog.
- Fixed bug where the Charmap Plugin couldn't insert some special characters.
- Fixed bug where editing a newly inserted link would not actually edit the link but insert a new link next to it.
- Fixed bug where deleting all content in a table cell made it impossible to place the caret into it.
- Fixed bug where the vertical alignment field in the Table Plugin cell properties dialog didn't do anything.
- Fixed bug where an image with a caption showed two sets of resize handles in IE11.
- Fixed bug where pressing the enter button inside of an h1 with contenteditable set to true would sometimes produce a p tag.
- Fixed bug with backspace not working as expected before a noneditable element.
- Fixed bug where operating on tables with invalid rowspans would cause an error to be thrown.
- Fixed so a real base64 representation of the image is available on the blobInfo that the images_upload_handler gets called with.
- Fixed so the image upload tab is available when the images_upload_handler is defined (and not only when the images_upload_url is defined).

## 4.7.2 - 2017-11-07

### Added
- Added newly rewritten Table Plugin.
- Added support for attributes with colon in valid_elements and addValidElements.
- Added support for dailymotion short url in the Media Plugin. Patch contributed by maat8.
- Added support for converting to half pt when converting font size from px to pt. Patch contributed by danny6514.
- Added support for location hash to the Autosave plugin to make it work better with SPAs using hash routing.
- Added support for merging table cells when pasting a table into another table.

### Changed
- Changed so the language packs are only loaded once. Patch contributed by 0xor1.
- Simplified the css for inline boundaries selection by switching to an attribute selector.

### Fixed
- Fixed bug where an error would be thrown on editor initialization if the window.getSelection() returned null.
- Fixed bug where holding down control or alt keys made the keyboard navigation inside an inline boundary not work as expected.
- Fixed bug where applying formats in IE11 produced extra, empty paragraphs in the editor.
- Fixed bug where the Word Count Plugin didn't count some mathematical operators correctly.
- Fixed bug where removing an inline editor removed the element that the editor had been initialized on.
- Fixed bug where setting the selection to the end of an editable container caused some formatting problems.
- Fixed bug where an error would be thrown sometimes when an editor was removed because of the selection bookmark was being stored asynchronously.
- Fixed a bug where an editor initialized on an empty list did not contain any valid cursor positions.
- Fixed a bug with the Context Menu Plugin and webkit browsers on Mac where right-clicking inside a table would produce an incorrect selection.
- Fixed bug where the Image Plugin constrain proportions setting wasn't working as expected.
- Fixed bug where deleting the last character in a span with decorations produced an incorrect element when typing.
- Fixed bug where focusing on inline editors made the toolbar flicker when moving between elements quickly.
- Fixed bug where the selection would be stored incorrectly in inline editors when the mouseup event was fired outside the editor body.
- Fixed bug where toggling bold at the end of an inline boundary would toggle off the whole word.
- Fixed bug where setting the skin to false would not stop the loading of some skin css files.
- Fixed bug in mobile theme where pinch-to-zoom would break after exiting the editor.
- Fixed bug where sublists of a fully selected list would not be switched correctly when changing list style.
- Fixed bug where inserting media by source would break the UndoManager.
- Fixed bug where inserting some content into the editor with a specific selection would replace some content incorrectly.
- Fixed bug where selecting all content with ctrl+a in IE11 caused problems with untoggling some formatting.
- Fixed bug where the Search and Replace Plugin left some marker spans in the editor when undoing and redoing after replacing some content.
- Fixed bug where the editor would not get a scrollbar when using the Fullscreen and Autoresize plugins together.
- Fixed bug where the font selector would stop working correctly after selecting fonts three times.
- Fixed so pressing the enter key inside of an inline boundary inserts a br after the inline boundary element.
- Fixed a bug where it wasn't possible to use tab navigation inside of a table that was inside of a list.
- Fixed bug where end_container_on_empty_block would incorrectly remove elements.
- Fixed bug where content_styles weren't added to the Preview Plugin iframe.
- Fixed so the beforeSetContent/beforeGetContent events are preventable.
- Fixed bug where changing height value in Table Plugin advanced tab didn't do anything.
- Fixed bug where it wasn't possible to remove formatting from content in beginning of table cell.

## 4.7.1 - 2017-10-09

### Fixed
- Fixed bug where theme set to false on an inline editor produced an extra div element after the target element.
- Fixed bug where the editor drag icon was misaligned with the branding set to false.
- Fixed bug where doubled menu items were not being removed as expected with the removed_menuitems setting.
- Fixed bug where the Table of contents plugin threw an error when initialized.
- Fixed bug where it wasn't possible to add inline formats to text selected right to left.
- Fixed bug where the paste from plain text mode did not work as expected.
- Fixed so the style previews do not set color and background color when selected.
- Fixed bug where the Autolink plugin didn't work as expected with some formats applied on an empty editor.
- Fixed bug where the Textpattern plugin were throwing errors on some patterns.
- Fixed bug where the Save plugin saved all editors instead of only the active editor. Patch contributed by dannoe.

## 4.7.0 - 2017-10-03

### Added
- Added new mobile ui that is specifically designed for mobile devices.

### Changed
- Updated the default skin to be more modern and white since white is preferred by most implementations.
- Restructured the default menus to be more similar to common office suites like Google Docs.

### Fixed
- Fixed so theme can be set to false on both inline and iframe editor modes.
- Fixed bug where inline editor would add/remove the visualblocks css multiple times.
- Fixed bug where selection wouldn't be properly restored when editor lost focus and commands where invoked.
- Fixed bug where toc plugin would generate id:s for headers even though a toc wasn't inserted into the content.
- Fixed bug where is wasn't possible to drag/drop contents within the editor if paste_data_images where set to true.
- Fixed bug where getParam and close in WindowManager would get the first opened window instead of the last opened window.
- Fixed bug where delete would delete between cells inside a table in Firefox.

## 4.6.7 - 2017-09-18

### Added
- Added some missing translations to Image, Link and Help plugins.

### Fixed
- Fixed bug where paste wasn't working in IOS.
- Fixed bug where the Word Count Plugin didn't count some mathematical operators correctly.
- Fixed bug where inserting a list in a table caused the cell to expand in height.
- Fixed bug where pressing enter in a list located inside of a table deleted list items instead of inserting new list item.
- Fixed bug where copy and pasting table cells produced inconsistent results.
- Fixed bug where initializing an editor with an ID of 'length' would throw an exception.
- Fixed bug where it was possible to split a non merged table cell.
- Fixed bug where copy and pasting a list with a very specific selection into another list would produce a nested list.
- Fixed bug where copy and pasting ordered lists sometimes produced unordered lists.
- Fixed bug where padded elements inside other elements would be treated as empty.
- Fixed so you can resize images inside a figure element.
- Fixed bug where an inline TinyMCE editor initialized on a table did not set selection on load in Chrome.
- Fixed the positioning of the inlite toolbar when the target element wasn't big enough to fit the toolbar.

## 4.6.6 - 2017-08-30

### Fixed
- Fixed so that notifications wrap long text content instead of bleeding outside the notification element.
- Fixed so the content_style css is added after the skin and custom stylesheets.
- Fixed bug where it wasn't possible to remove a table with the Cut button.
- Fixed bug where the center format wasn't getting the same font size as the other formats in the format preview.
- Fixed bug where the wordcount plugin wasn't counting hyphenated words correctly.
- Fixed bug where all content pasted into the editor was added to the end of the editor.
- Fixed bug where enter keydown on list item selection only deleted content and didn't create a new line.
- Fixed bug where destroying the editor while the content css was still loading caused error notifications on Firefox.
- Fixed bug where undoing cut operation in IE11 left some unwanted html in the editor content.
- Fixed bug where enter keydown would throw an error in IE11.
- Fixed bug where duplicate instances of an editor were added to the editors array when using the createEditor API.
- Fixed bug where the formatter applied formats on the wrong content when spellchecker was activated.
- Fixed bug where switching formats would reset font size on child nodes.
- Fixed bug where the table caption element weren't always the first descendant to the table tag.
- Fixed bug where pasting some content into the editor on chrome some newlines were removed.
- Fixed bug where it wasn't possible to remove a list if a list item was a table element.
- Fixed bug where copy/pasting partial selections of tables wouldn't produce a proper table.
- Fixed bug where the searchreplace plugin could not find consecutive spaces.
- Fixed bug where background color wasn't applied correctly on some partially selected contents.

## 4.6.5 - 2017-08-02

### Added
- Added new inline_boundaries_selector that allows you to specify the elements that should have boundaries.
- Added new local upload feature this allows the user to upload images directly from the image dialog.
- Added a new api for providing meta data for plugins. It will show up in the help dialog if it's provided.

### Fixed
- Fixed so that the notifications created by the notification manager are more screen reader accessible.
- Fixed bug where changing the list format on multiple selected lists didn't change all of the lists.
- Fixed bug where the nonbreaking plugin would insert multiple undo levels when pressing the tab key.
- Fixed bug where delete/backspace wouldn't render a caret when all editor contents where deleted.
- Fixed bug where delete/backspace wouldn't render a caret if the deleted element was a single contentEditable false element.
- Fixed bug where the wordcount plugin wouldn't count words correctly if word where typed after applying a style format.
- Fixed bug where the wordcount plugin would count mathematical formulas as multiple words for example 1+1=2.
- Fixed bug where formatting of triple clicked blocks on Chrome/Safari would result in styles being added outside the visual selection.
- Fixed bug where paste would add the contents to the end of the editor area when inline mode was used.
- Fixed bug where toggling off bold formatting on text entered in a new paragraph would add an extra line break.
- Fixed bug where autolink plugin would only produce a link on every other consecutive link on Firefox.
- Fixed bug where it wasn't possible to select all contents if the content only had one pre element.
- Fixed bug where sizzle would produce lagging behavior on some sites due to repaints caused by feature detection.
- Fixed bug where toggling off inline formats wouldn't include the space on selected contents with leading or trailing spaces.
- Fixed bug where the cut operation in UI wouldn't work in Chrome.
- Fixed bug where some legacy editor initialization logic would throw exceptions about editor settings not being defined.
- Fixed bug where it wasn't possible to apply text color to links if they where part of a non collapsed selection.
- Fixed bug where an exception would be thrown if the user selected a video element and then moved the focus outside the editor.
- Fixed bug where list operations didn't work if there where block elements inside the list items.
- Fixed bug where applying block formats to lists wrapped in block elements would apply to all elements in that wrapped block.

## 4.6.4 - 2017-06-13

### Fixed
- Fixed bug where the editor would move the caret when clicking on the scrollbar next to a content editable false block.
- Fixed bug where the text color select dropdowns wasn't placed correctly when they didn't fit the width of the screen.
- Fixed bug where the default editor line height wasn't working for mixed font size contents.
- Fixed bug where the content css files for inline editors were loaded multiple times for multiple editor instances.
- Fixed bug where the initial value of the font size/font family dropdowns wasn't displayed.
- Fixed bug where the I18n api was not supporting arrays as the translation replacement values.
- Fixed bug where chrome would display "The given range isn't in document." errors for invalid ranges passed to setRng.
- Fixed bug where the compat3x plugin wasn't working since the global tinymce references wasn't resolved correctly.
- Fixed bug where the preview plugin wasn't encoding the base url passed into the iframe contents producing a xss bug.
- Fixed bug where the dom parser/serializer wasn't handling some special elements like noframes, title and xmp.
- Fixed bug where the dom parser/serializer wasn't handling cdata sections with comments inside.
- Fixed bug where the editor would scroll to the top of the editable area if a dialog was closed in inline mode.
- Fixed bug where the link dialog would not display the right rel value if rel_list was configured.
- Fixed bug where the context menu would select images on some platforms but not others.
- Fixed bug where the filenames of images were not retained on dragged and drop into the editor from the desktop.
- Fixed bug where the paste plugin would misrepresent newlines when pasting plain text and having forced_root_block configured.
- Fixed so that the error messages for the imagetools plugin is more human readable.
- Fixed so the internal validate setting for the parser/serializer can't be set from editor initialization settings.

## 4.6.3 - 2017-05-30

### Fixed
- Fixed bug where the arrow keys didn't work correctly when navigating on nested inline boundary elements.
- Fixed bug where delete/backspace didn't work correctly on nested inline boundary elements.
- Fixed bug where image editing didn't work on subsequent edits of the same image.
- Fixed bug where charmap descriptions wouldn't properly wrap if they exceeded the width of the box.
- Fixed bug where the default image upload handler only accepted 200 as a valid http status code.
- Fixed so rel on target=_blank links gets forced with only noopener instead of both noopener and noreferrer.

## 4.6.2 - 2017-05-23

### Fixed
- Fixed bug where the SaxParser would run out of memory on very large documents.
- Fixed bug with formatting like font size wasn't applied to del elements.
- Fixed bug where various api calls would be throwing exceptions if they where invoked on a removed editor instance.
- Fixed bug where the branding position would be incorrect if the editor was inside a hidden tab and then later showed.
- Fixed bug where the color levels feature in the imagetools dialog wasn't working properly.
- Fixed bug where imagetools dialog wouldn't pre-load images from CORS domains, before trying to prepare them for editing.
- Fixed bug where the tab key would move the caret to the next table cell if being pressed inside a list inside a table.
- Fixed bug where the cut/copy operations would loose parent context like the current format etc.
- Fixed bug with format preview not working on invalid elements excluded by valid_elements.
- Fixed bug where blocks would be merged in incorrect order on backspace/delete.
- Fixed bug where zero length text nodes would cause issues with the undo logic if there where iframes present.
- Fixed bug where the font size/family select lists would throw errors if the first node was a comment.
- Fixed bug with csp having to allow local script evaluation since it was used to detect global scope.
- Fixed bug where CSP required a relaxed option for javascript: URLs in unsupported legacy browsers.
- Fixed bug where a fake caret would be rendered for td with the contenteditable=false.
- Fixed bug where typing would be blocked on IE 11 when within a nested contenteditable=true/false structure.

## 4.6.1 - 2017-05-10

### Added
- Added configuration option to list plugin to disable tab indentation.

### Fixed
- Fixed bug where format change on very specific content could cause the selection to change.
- Fixed bug where TinyMCE could not be lazyloaded through jquery integration.
- Fixed bug where entities in style attributes weren't decoded correctly on paste in webkit.
- Fixed bug where fontsize_formats option had been renamed incorrectly.
- Fixed bug with broken backspace/delete behaviour between contenteditable=false blocks.
- Fixed bug where it wasn't possible to backspace to the previous line with the inline boundaries functionality turned on.
- Fixed bug where is wasn't possible to move caret left and right around a linked image with the inline boundaries functionality turned on.
- Fixed bug where pressing enter after/before hr element threw exception. Patch contributed bradleyke.
- Fixed so the CSS in the visualblocks plugin doesn't overwrite background color. Patch contributed by Christian Rank.
- Fixed bug where multibyte characters weren't encoded correctly. Patch contributed by James Tarkenton.
- Fixed bug where shift-click to select within contenteditable=true fields wasn't working.

## 4.6.0 - 2017-05-04

### Added
- Added an inline boundary caret position feature that makes it easier to type at the beginning/end of links/code elements.
- Added a help plugin that adds a button and a dialog showing the editor shortcuts and loaded plugins.
- Added an inline_boundaries option that allows you to disable the inline boundary feature if it's not desired.
- Added a new ScrollIntoView event that allows you to override the default scroll to element behavior.
- Added role and aria- attributes as valid elements in the default valid elements config.
- Added new internal flag for PastePreProcess/PastePostProcess this is useful to know if the paste was coming from an external source.
- Added new ignore function to UndoManager this works similar to transact except that it doesn't add an undo level by default.

### Fixed
- Fixed so that urls gets retained for images when being edited. This url is then passed on to the upload handler.
- Fixed so that the editors would be initialized on readyState interactive instead of complete.
- Fixed so that the init event of the editor gets fired once all contentCSS files have been properly loaded.
- Fixed so that width/height of the editor gets taken from the textarea element if it's explicitly specified in styles.
- Fixed so that keep_styles set to false no longer clones class/style from the previous paragraph on enter.
- Fixed so that the default line-height is 1.2em to avoid zwnbsp characters from producing text rendering glitches on Windows.
- Fixed so that loading errors of content css gets presented by a notification message.
- Fixed so figure image elements can be linked when selected this wraps the figure image in a anchor element.
- Fixed bug where it wasn't possible to copy/paste rows with colspans by using the table copy/paste feature.
- Fixed bug where the protect setting wasn't properly applied to header/footer parts when using the fullpage plugin.
- Fixed bug where custom formats that specified upper case element names where not applied correctly.
- Fixed bug where some screen readers weren't reading buttons due to an aria specific fix for IE 8.
- Fixed bug where cut wasn't working correctly on iOS due to it's clipboard API not working correctly.
- Fixed bug where Edge would paste div elements instead of paragraphs when pasting plain text.
- Fixed bug where the textpattern plugin wasn't dealing with trailing punctuations correctly.
- Fixed bug where image editing would some times change the image format from jpg to png.
- Fixed bug where some UI elements could be inserted into the toolbar even if they where not registered.
- Fixed bug where it was possible to click the TD instead of the character in the character map and that caused an exception.
- Fixed bug where the font size/font family dropdowns would sometimes show an incorrect value due to css not being loaded in time.
- Fixed bug with the media plugin inserting undefined instead of retaining size when media_dimensions was set to false.
- Fixed bug with deleting images when forced_root_blocks where set to false.
- Fixed bug where input focus wasn't properly handled on nested content editable elements.
- Fixed bug where Chrome/Firefox would throw an exception when selecting images due to recent change of setBaseAndExtent support.
- Fixed bug where malformed blobs would throw exceptions now they are simply ignored.
- Fixed bug where backspace/delete wouldn't work properly in some cases where all contents was selected in WebKit.
- Fixed bug with Angular producing errors since it was expecting events objects to be patched with their custom properties.
- Fixed bug where the formatter would apply formatting to spellchecker errors now all bogus elements are excluded.
- Fixed bug with backspace/delete inside table caption elements wouldn't behave properly on IE 11.
- Fixed bug where typing after a contenteditable false inline element could move the caret to the end of that element.
- Fixed bug where backspace before/after contenteditable false blocks wouldn't properly remove the right element.
- Fixed bug where backspace before/after contenteditable false inline elements wouldn't properly empty the current block element.
- Fixed bug where vertical caret navigation with a custom line-height would sometimes match incorrect positions.
- Fixed bug with paste on Edge where character encoding wasn't handled properly due to a browser bug.
- Fixed bug with paste on Edge where extra fragment data was inserted into the contents when pasting.
- Fixed bug with pasting contents when having a whole block element selected on WebKit could cause WebKit spans to appear.
- Fixed bug where the visualchars plugin wasn't working correctly showing invisible nbsp characters.
- Fixed bug where browsers would hang if you tried to load some malformed html contents.
- Fixed bug where the init call promise wouldn't resolve if the specified selector didn't find any matching elements.
- Fixed bug where the Schema isValidChild function was case sensitive.

### Removed
- Dropped support for IE 8-10 due to market share and lack of support from Microsoft. See tinymce docs for details.

## 4.5.3 - 2017-02-01

### Added
- Added keyboard navigation for menu buttons when the menu is in focus.
- Added api to the list plugin for setting custom classes/attributes on lists.
- Added validation for the anchor plugin input field according to W3C id naming specifications.

### Fixed
- Fixed bug where media placeholders were removed after resize with the forced_root_block setting set to false.
- Fixed bug where deleting selections with similar sibling nodes sometimes deleted the whole document.
- Fixed bug with inlite theme where several toolbars would appear scrolling when more than one instance of the editor was in use.
- Fixed bug where the editor would throw error with the fontselect plugin on hidden editor instances in Firefox.
- Fixed bug where the background color would not stretch to the font size.
- Fixed bug where font size would be removed when changing background color.
- Fixed bug where the undomanager trimmed away whitespace between nodes on undo/redo.
- Fixed bug where media_dimensions=false in media plugin caused the editor to throw an error.
- Fixed bug where IE was producing font/u elements within links on paste.
- Fixed bug where some button tooltips were broken when compat3x was in use.
- Fixed bug where backspace/delete/typeover would remove the caption element.
- Fixed bug where powerspell failed to function when compat3x was enabled.
- Fixed bug where it wasn't possible to apply sub/sup on text with large font size.
- Fixed bug where pre tags with spaces weren't treated as content.
- Fixed bug where Meta+A would select the entire document instead of all contents in nested ce=true elements.

## 4.5.2 - 2017-01-04

### Fixed
- Added missing keyboard shortcut description for the underline menu item in the format menu.
- Fixed bug where external blob urls wasn't properly handled by editor upload logic. Patch contributed by David Oviedo.
- Fixed bug where urls wasn't treated as a single word by the wordcount plugin.
- Fixed bug where nbsp characters wasn't treated as word delimiters by the wordcount plugin.
- Fixed bug where editor instance wasn't properly passed to the format preview logic. Patch contributed by NullQuery.
- Fixed bug where the fake caret wasn't hidden when you moved selection to a cE=false element.
- Fixed bug where it wasn't possible to edit existing code sample blocks.
- Fixed bug where it wasn't possible to delete editor contents if the selection included an empty block.
- Fixed bug where the formatter wasn't expanding words on some international characters. Patch contributed by Martin Larochelle.
- Fixed bug where the open link feature wasn't working correctly on IE 11.
- Fixed bug where enter before/after a cE=false block wouldn't properly padd the paragraph with an br element.
- Fixed so font size and font family select boxes always displays a value by using the runtime style as a fallback.
- Fixed so missing plugins will be logged to console as warnings rather than halting the initialization of the editor.
- Fixed so splitbuttons become normal buttons in advlist plugin if styles are empty. Patch contributed by René Schleusner.
- Fixed so you can multi insert rows/cols by selecting table cells and using insert rows/columns.

## 4.5.1 - 2016-12-07

### Fixed
- Fixed bug where the lists plugin wouldn't initialize without the advlist plugins if served from cdn.
- Fixed bug where selectors with "*" would cause the style format preview to throw an error.
- Fixed bug with toggling lists off on lists with empty list items would throw an error.
- Fixed bug where editing images would produce non existing blob uris.
- Fixed bug where the offscreen toc selection would be treated as the real toc element.
- Fixed bug where the aria level attribute for element path would have an incorrect start index.
- Fixed bug where the offscreen selection of cE=false that where very wide would be shown onscreen. Patch contributed by Steven Bufton.
- Fixed so the default_link_target gets applied to links created by the autolink plugin.
- Fixed so that the name attribute gets removed by the anchor plugin if editing anchors.

## 4.5.0 - 2016-11-23

### Added
- Added new toc plugin allows you to insert table of contents based on editor headings.
- Added new auto complete menu to all url fields. Adds history, link to anchors etc.
- Added new sidebar api that allows you to add custom sidebar panels and buttons to toggle these.
- Added new insert menu button that allows you to have multiple insert functions under the same menu button.
- Added new open link feature to ctrl+click, alt+enter and context menu.
- Added new media_embed_handler option to allow the media plugin to be populated with custom embeds.
- Added new support for editing transparent images using the image tools dialog.
- Added new images_reuse_filename option to allow filenames of images to be retained for upload.
- Added new security feature where links with target="_blank" will by default get rel="noopener noreferrer".
- Added new allow_unsafe_link_target to allow you to opt-out of the target="_blank" security feature.
- Added new style_formats_autohide option to automatically hide styles based on context.
- Added new codesample_content_css option to specify where the code sample prism css is loaded from.
- Added new support for Japanese/Chinese word count following the unicode standards on this.
- Added new fragmented undo levels this dramatically reduces flicker on contents with iframes.
- Added new live previews for complex elements like table or lists.

### Fixed
- Fixed bug where it wasn't possible to properly tab between controls in a dialog with a disabled form item control.
- Fixed bug where firefox would generate a rectangle on elements produced after/before a cE=false elements.
- Fixed bug with advlist plugin not switching list element format properly in some edge cases.
- Fixed bug where col/rowspans wasn't correctly computed by the table plugin in some cases.
- Fixed bug where the table plugin would thrown an error if object_resizing was disabled.
- Fixed bug where some invalid markup would cause issues when running in XHTML mode. Patch contributed by Charles Bourasseau.
- Fixed bug where the fullscreen class wouldn't be removed properly when closing dialogs.
- Fixed bug where the PastePlainTextToggle event wasn't fired by the paste plugin when the state changed.
- Fixed bug where table the row type wasn't properly updated in table row dialog. Patch contributed by Matthias Balmer.
- Fixed bug where select all and cut wouldn't place caret focus back to the editor in WebKit. Patch contributed by Daniel Jalkut.
- Fixed bug where applying cell/row properties to multiple cells/rows would reset other unchanged properties.
- Fixed bug where some elements in the schema would have redundant/incorrect children.
- Fixed bug where selector and target options would cause issues if used together.
- Fixed bug where drag/drop of images from desktop on chrome would thrown an error.
- Fixed bug where cut on WebKit/Blink wouldn't add an undo level.
- Fixed bug where IE 11 would scroll to the cE=false elements when they where selected.
- Fixed bug where keys like F5 wouldn't work when a cE=false element was selected.
- Fixed bug where the undo manager wouldn't stop the typing state when commands where executed.
- Fixed bug where unlink on wrapped links wouldn't work properly.
- Fixed bug with drag/drop of images on WebKit where the image would be deleted form the source editor.
- Fixed bug where the visual characters mode would be disabled when contents was extracted from the editor.
- Fixed bug where some browsers would toggle of formats applied to the caret when clicking in the editor toolbar.
- Fixed bug where the custom theme function wasn't working correctly.
- Fixed bug where image option for custom buttons required you to have icon specified as well.
- Fixed bug where the context menu and contextual toolbars would be visible at the same time and sometimes overlapping.
- Fixed bug where the noneditable plugin would double wrap elements when using the noneditable_regexp option.
- Fixed bug where tables would get padding instead of margin when you used the indent button.
- Fixed bug where the charmap plugin wouldn't properly insert non breaking spaces.
- Fixed bug where the color previews in color input boxes wasn't properly updated.
- Fixed bug where the list items of previous lists wasn't merged in the right order.
- Fixed bug where it wasn't possible to drag/drop inline-block cE=false elements on IE 11.
- Fixed bug where some table cell merges would produce incorrect rowspan/colspan.
- Fixed so the font size of the editor defaults to 14px instead of 11px this can be overridden by custom css.
- Fixed so wordcount is debounced to reduce cpu hogging on larger texts.
- Fixed so tinymce global gets properly exported as a module when used with some module bundlers.
- Fixed so it's possible to specify what css properties you want to preview on specific formats.
- Fixed so anchors are contentEditable=false while within the editor.
- Fixed so selected contents gets wrapped in a inline code element by the codesample plugin.
- Fixed so conditional comments gets properly stripped independent of case. Patch contributed by Georgii Dolzhykov.
- Fixed so some escaped css sequences gets properly handled. Patch contributed by Georgii Dolzhykov.
- Fixed so notifications with the same message doesn't get displayed at the same time.
- Fixed so F10 can be used as an alternative key to focus to the toolbar.
- Fixed various api documentation issues and typos.

### Removed
- Removed layer plugin since it wasn't really ported from 3.x and there doesn't seem to be much use for it.
- Removed moxieplayer.swf from the media plugin since it wasn't used by the media plugin.
- Removed format state from the advlist plugin to be more consistent with common word processors.

## 4.4.3 - 2016-09-01

### Fixed
- Fixed bug where copy would produce an exception on Chrome.
- Fixed bug where deleting lists on IE 11 would merge in correct text nodes.
- Fixed bug where deleting partial lists with indentation wouldn't cause proper normalization.

## 4.4.2 - 2016-08-25

### Added
- Added new importcss_exclusive option to disable unique selectors per group.
- Added new group specific selector_converter option to importcss plugin.
- Added new codesample_languages option to apply custom languages to codesample plugin.
- Added new codesample_dialog_width/codesample_dialog_height options.

### Fixed
- Fixed bug where fullscreen button had an incorrect keyboard shortcut.
- Fixed bug where backspace/delete wouldn't work correctly from a block to a cE=false element.
- Fixed bug where smartpaste wasn't detecting links with special characters in them like tilde.
- Fixed bug where the editor wouldn't get proper focus if you clicked on a cE=false element.
- Fixed bug where it wasn't possible to copy/paste table rows that had merged cells.
- Fixed bug where merging cells could some times produce invalid col/rowspan attibute values.
- Fixed bug where getBody would sometimes thrown an exception now it just returns null if the iframe is clobbered.
- Fixed bug where drag/drop of cE=false element wasn't properly constrained to viewport.
- Fixed bug where contextmenu on Mac would collapse any selection to a caret.
- Fixed bug where rtl mode wasn't rendered properly when loading a language pack with the rtl flag.
- Fixed bug where Kamer word bounderies would be stripped from contents.
- Fixed bug where lists would sometimes render two dots or numbers on the same line.
- Fixed bug where the skin_url wasn't used by the inlite theme.
- Fixed so data attributes are ignored when comparing formats in the formatter.
- Fixed so it's possible to disable inline toolbars in the inlite theme.
- Fixed so template dialog gets resized if it doesn't fit the window viewport.

## 4.4.1 - 2016-07-26

### Added
- Added smart_paste option to paste plugin to allow disabling the paste behavior if needed.

### Fixed
- Fixed bug where png urls wasn't properly detected by the smart paste logic.
- Fixed bug where the element path wasn't working properly when multiple editor instances where used.
- Fixed bug with creating lists out of multiple paragraphs would just create one list item instead of multiple.
- Fixed bug where scroll position wasn't properly handled by the inlite theme to place the toolbar properly.
- Fixed bug where multiple instances of the editor using the inlite theme didn't render the toolbar properly.
- Fixed bug where the shortcut label for fullscreen mode didn't match the actual shortcut key.
- Fixed bug where it wasn't possible to select cE=false blocks using touch devices on for example iOS.
- Fixed bug where it was possible to select the child image within a cE=false on IE 11.
- Fixed so inserts of html containing lists doesn't merge with any existing lists unless it's a paste operation.

## 4.4.0 - 2016-06-30

### Added
- Added new inlite theme this is a more lightweight inline UI.
- Added smarter paste logic that auto detects urls in the clipboard and inserts images/links based on that.
- Added a better image resize algorithm for better image quality in the imagetools plugin.

### Fixed
- Fixed bug where it wasn't possible to drag/dropping cE=false elements on FF.
- Fixed bug where backspace/delete before/after a cE=false block would produce a new paragraph.
- Fixed bug where list style type css property wasn't preserved when indenting lists.
- Fixed bug where merging of lists where done even if the list style type was different.
- Fixed bug where the image_dataimg_filter function wasn't used when pasting images.
- Fixed bug where nested editable within a non editable element would cause scroll on focus in Chrome.
- Fixed so invalid targets for inline mode is blocked on initialization. We only support elements that can have children.

## 4.3.13 - 2016-06-08

### Added
- Added characters with a diacritical mark to charmap plugin. Patch contributed by Dominik Schilling.
- Added better error handling if the image proxy service would produce errors.

### Fixed
- Fixed issue with pasting list items into list items would produce nested list rather than a merged list.
- Fixed bug where table selection could get stuck in selection mode for inline editors.
- Fixed bug where it was possible to place the caret inside the resize grid elements.
- Fixed bug where it wasn't possible to place in elements horizontally adjacent cE=false blocks.
- Fixed bug where multiple notifications wouldn't be properly placed on screen.
- Fixed bug where multiple editor instance of the same id could be produces in some specific integrations.

## 4.3.12 - 2016-05-10

### Fixed
- Fixed bug where focus calls couldn't be made inside the editors PostRender event handler.
- Fixed bug where some translations wouldn't work as expected due to a bug in editor.translate.
- Fixed bug where the node change event could fire with a node out side the root of the editor.
- Fixed bug where Chrome wouldn't properly present the keyboard paste clipboard details when paste was clicked.
- Fixed bug where merged cells in tables couldn't be selected from right to left.
- Fixed bug where insert row wouldn't properly update a merged cells rowspan property.
- Fixed bug where the color input boxes preview field wasn't properly set on initialization.
- Fixed bug where IME composition inside table cells wouldn't work as expected on IE 11.
- Fixed so all shadow dom support is under and experimental flag due to flaky browser support.

## 4.3.11 - 2016-04-25

### Fixed
- Fixed bug where it wasn't possible to insert empty blocks though the API unless they where padded.
- Fixed bug where you couldn't type the Euro character on Windows.
- Fixed bug where backspace/delete from a cE=false element to a text block didn't work properly.
- Fixed bug where the text color default grid would render incorrectly.
- Fixed bug where the codesample plugin wouldn't load the css in the editor for multiple editors.
- Fixed so the codesample plugin textarea gets focused by default.

## 4.3.10 - 2016-04-12

### Fixed
- Fixed bug where the key "y" on WebKit couldn't be entered due to conflict with keycode for F10 on keypress.

## 4.3.9 - 2016-04-12

### Added
- Added support for focusing the contextual toolbars using keyboard.
- Added keyboard support for slider UI controls. You can no increase/decrease using arrow keys.
- Added url pattern matching for Dailymotion to media plugin. Patch contributed by Bertrand Darbon.
- Added body_class to template plugin preview. Patch contributed by Milen Petrinski.
- Added options to better override textcolor pickers with custom colors. Patch contributed by Xavier Boubert.
- Added visual arrows to inline contextual toolbars so that they point to the element being active.

### Changed
- Changed the Meta+Shift+F shortcut to Ctrl+Shift+F since Czech, Slovak, Polish languages used the first one for input.

### Fixed
- Fixed so toolbars for tables or other larger elements get better positioned below the scrollable viewport.
- Fixed bug where it was possible to click links inside cE=false blocks.
- Fixed bug where event targets wasn't properly handled in Safari Technical Preview.
- Fixed bug where drag/drop text in FF 45 would make the editor caret invisible.
- Fixed bug where the remove state wasn't properly set on editor instances when detected as clobbered.
- Fixed bug where offscreen selection of some cE=false elements would render onscreen. Patch contributed by Steven Bufton
- Fixed bug where enter would clone styles out side the root on editors inside a span. Patch contributed by ChristophKaser.
- Fixed bug where drag/drop of images into the editor didn't work correctly in FF.
- Fixed so the first item in panels for the imagetools dialog gets proper keyboard focus.

## 4.3.8 - 2016-03-15

### Fixed
- Fixed bug where inserting HR at the end of a block element would produce an extra empty block.
- Fixed bug where links would be clickable when readonly mode was enabled.
- Fixed bug where the formatter would normalize to the wrong node on very specific content.
- Fixed bug where some nested list items couldn't be indented properly.
- Fixed bug where links where clickable in the preview dialog.
- Fixed so the alt attribute doesn't get padded with an empty value by default.
- Fixed so nested alignment works more correctly. You will now alter the alignment to the closest block parent.

## 4.3.7 - 2016-03-02

### Fixed
- Fixed bug where incorrect icons would be rendered for imagetools edit and color levels.
- Fixed bug where navigation using arrow keys inside a SelectBox didn't move up/down.
- Fixed bug where the visualblocks plugin would render borders round internal UI elements.

## 4.3.6 - 2016-03-01

### Added
- Added new paste_remember_plaintext_info option to allow a global disable of the plain text mode notification.
- Added new PastePlainTextToggle event that fires when plain text mode toggles on/off.

### Fixed
- Fixed bug where it wasn't possible to select media elements since the drag logic would snap it to mouse cursor.
- Fixed bug where it was hard to place the caret inside nested cE=true elements when the outer cE=false element was focused.
- Fixed bug where editors wouldn't properly initialize if both selector and mode where used.
- Fixed bug where IME input inside table cells would switch the IME off.
- Fixed bug where selection inside the first table cell would cause the whole table cell to get selected.
- Fixed bug where error handling of images being uploaded wouldn't properly handle faulty statuses.
- Fixed bug where inserting contents before a HR would cause an exception to be thrown.
- Fixed bug where copy/paste of Excel data would be inserted as an image.
- Fixed caret position issues with copy/paste of inline block cE=false elements.
- Fixed issues with various menu item focus bugs in Chrome. Where the focused menu bar item wasn't properly blurred.
- Fixed so the notifications have a solid background since it would be hard to read if there where text under it.
- Fixed so notifications gets animated similar to the ones used by dialogs.
- Fixed so larger images that gets pasted is handled better.
- Fixed so the window close button is more uniform on various platform and also increased it's hit area.

## 4.3.5 - 2016-02-11

Npm version bump due to package not being fully updated.

## 4.3.4 - 2016-02-11

### Added
- Added new OpenWindow/CloseWindow events that gets fired when windows open/close.
- Added new NewCell/NewRow events that gets fired when table cells/rows are created.
- Added new Promise return value to tinymce.init makes it easier to handle initialization.

### Fixed
- Fixed various bugs with drag/drop of contentEditable:false elements.
- Fixed bug where deleting of very specific nested list items would result in an odd list.
- Fixed bug where lists would get merged with adjacent lists outside the editable inline root.
- Fixed bug where MS Edge would crash when closing a dialog then clicking a menu item.
- Fixed bug where table cell selection would add undo levels.
- Fixed bug where table cell selection wasn't removed when inline editor where removed.
- Fixed bug where table cell selection wouldn't work properly on nested tables.
- Fixed bug where table merge menu would be available when merging between thead and tbody.
- Fixed bug where table row/column resize wouldn't get properly removed when the editor was removed.
- Fixed bug where Chrome would scroll to the editor if there where a empty hash value in document url.
- Fixed bug where the cache suffix wouldn't work correctly with the importcss plugin.
- Fixed bug where selection wouldn't work properly on MS Edge on Windows Phone 10.
- Fixed so adjacent pre blocks gets joined into one pre block since that seems like the user intent.
- Fixed so events gets properly dispatched in shadow dom. Patch provided by Nazar Mokrynskyi.

### Removed
- Removed the jQuery version the jQuery plugin is now moved into the main package.
- Removed jscs from build process since eslint can now handle code style checking.

## 4.3.3 - 2016-01-14

### Added
- Added new table_resize_bars configuration setting.  This setting allows you to disable the table resize bars.
- Added new beforeInitialize event to tinymce.util.XHR lets you modify XHR properties before open. Patch contributed by Brent Clintel.
- Added new autolink_pattern setting to autolink plugin. Enables you to override the default autolink formats. Patch contributed by Ben Tiedt.
- Added new charmap option that lets you override the default charmap of the charmap plugin.
- Added new charmap_append option that lets you add new characters to the default charmap of the charmap plugin.
- Added new insertCustomChar event that gets fired when a character is inserted by the charmap plugin.

### Fixed
- Fixed bug where table cells started with a superfluous &nbsp; in IE10+.
- Fixed bug where table plugin would retain all BR tags when cells were merged.
- Fixed bug where media plugin would strip underscores from youtube urls.
- Fixed bug where IME input would fail on IE 11 if you typed within a table.
- Fixed bug where double click selection of a word would remove the space before the word on insert contents.
- Fixed bug where table plugin would produce exceptions when hovering tables with invalid structure.
- Fixed bug where fullscreen wouldn't scroll back to it's original position when untoggled.
- Fixed so the template plugins templates setting can be a function that gets a callback that can provide templates.

## 4.3.2 - 2015-12-14

### Fixed
- Fixed bug where the resize bars for table cells were not affected by the object_resizing property.
- Fixed bug where the contextual table toolbar would appear incorrectly if TinyMCE was initialized inline inside a table.
- Fixed bug where resizing table cells did not fire a node change event or add an undo level.
- Fixed bug where double click selection of text on IE 11 wouldn't work properly.
- Fixed bug where codesample plugin would incorrectly produce br elements inside code elements.
- Fixed bug where media plugin would strip dashes from youtube urls.
- Fixed bug where it was possible to move the caret into the table resize bars.
- Fixed bug where drag/drop into a cE=false element was possible on IE.

## 4.3.1 - 2015-11-30

### Fixed
- Fixed so it's possible to disable the table inline toolbar by setting it to false or an empty string.
- Fixed bug where it wasn't possible to resize some tables using the drag handles.
- Fixed bug where unique id:s would clash for multiple editor instances and cE=false selections.
- Fixed bug where the same plugin could be initialized multiple times.
- Fixed bug where the table inline toolbars would be displayed at the same time as the image toolbars.
- Fixed bug where the table selection rect wouldn't be removed when selecting another control element.

## 4.3.0 - 2015-11-23

### Added
- Added new table column/row resize support. Makes it a lot more easy to resize the columns/rows in a table.
- Added new table inline toolbar. Makes it easier to for example add new rows or columns to a table.
- Added new notification API. Lets you display floating notifications to the end user.
- Added new codesample plugin that lets you insert syntax highlighted pre elements into the editor.
- Added new image_caption to images. Lets you create images with captions using a HTML5 figure/figcaption elements.
- Added new live previews of embeded videos. Lets you play the video right inside the editor.
- Added new setDirty method and "dirty" event to the editor. Makes it easier to track the dirty state change.
- Added new setMode method to Editor instances that lets you dynamically switch between design/readonly.
- Added new core support for contentEditable=false elements within the editor overrides the browsers broken behavior.

### Changed
- Rewrote the noneditable plugin to use the new contentEditable false core logic.

### Fixed
- Fixed so the dirty state doesn't set to false automatically when the undo index is set to 0.
- Fixed the Selection.placeCaretAt so it works better on IE when the coordinate is between paragraphs.
- Fixed bug where data-mce-bogus="all" element contents where counted by the word count plugin.
- Fixed bug where contentEditable=false elements would be indented by the indent buttons.
- Fixed bug where images within contentEditable=false would be selected in WebKit on mouse click.
- Fixed bug in DOMUntils split method where the replacement parameter wouldn't work on specific cases.
- Fixed bug where the importcss plugin would import classes from the skin content css file.
- Fixed so all button variants have a wrapping span for it's text to make it easier to skin.
- Fixed so it's easier to exit pre block using the arrow keys.
- Fixed bug where listboxes with fix widths didn't render correctly.

## 4.2.8 - 2015-11-13

### Fixed
- Fixed bug where it was possible to delete tables as the inline root element if all columns where selected.
- Fixed bug where the UI buttons active state wasn't properly updated due to recent refactoring of that logic.

## 4.2.7 - 2015-10-27

### Fixed
- Fixed bug where backspace/delete would remove all formats on the last paragraph character in WebKit/Blink.
- Fixed bug where backspace within a inline format element with a bogus caret container would move the caret.
- Fixed bug where backspace/delete on selected table cells wouldn't add an undo level.
- Fixed bug where script tags embedded within the editor could sometimes get a mce- prefix prepended to them
- Fixed bug where validate: false option could produce an error to be thrown from the Serialization step.
- Fixed bug where inline editing of a table as the root element could let the user delete that table.
- Fixed bug where inline editing of a table as the root element wouldn't properly handle enter key.
- Fixed bug where inline editing of a table as the root element would normalize the selection incorrectly.
- Fixed bug where inline editing of a list as the root element could let the user delete that list.
- Fixed bug where inline editing of a list as the root element could let the user split that list.
- Fixed bug where resize handles would be rendered on editable root elements such as table.

## 4.2.6 - 2015-09-28

### Added
- Added capability to set request headers when using XHRs.
- Added capability to upload local images automatically default delay is set to 30 seconds after editing images.
- Added commands ids mceEditImage, mceAchor and mceMedia to be avaiable from execCommand.
- Added Edge browser to saucelabs grunt task. Patch contributed by John-David Dalton.

### Fixed
- Fixed bug where blob uris not produced by tinymce would produce HTML invalid markup.
- Fixed bug where selection of contents of a nearly empty editor in Edge would sometimes fail.
- Fixed bug where color styles woudln't be retained on copy/paste in Blink/Webkit.
- Fixed bug where the table plugin would throw an error when inserting rows after a child table.
- Fixed bug where the template plugin wouldn't handle functions as variable replacements.
- Fixed bug where undo/redo sometimes wouldn't work properly when applying formatting collapsed ranges.
- Fixed bug where shift+delete wouldn't do a cut operation on Blink/WebKit.
- Fixed bug where cut action wouldn't properly store the before selection bookmark for the undo level.
- Fixed bug where backspace in side an empty list element on IE would loose editor focus.
- Fixed bug where the save plugin wouldn't enable the buttons when a change occurred.
- Fixed bug where Edge wouldn't initialize the editor if a document.domain was specified.
- Fixed bug where enter key before nested images would sometimes not properly expand the previous block.
- Fixed bug where the inline toolbars wouldn't get properly hidden when blurring the editor instance.
- Fixed bug where Edge would paste Chinese characters on some Windows 10 installations.
- Fixed bug where IME would loose focus on IE 11 due to the double trailing br bug fix.
- Fixed bug where the proxy url in imagetools was incorrect. Patch contributed by Wong Ho Wang.

## 4.2.5 - 2015-08-31

### Added
- Added fullscreen capability to embedded youtube and vimeo videos.

### Fixed
- Fixed bug where the uploadImages call didn't work on IE 10.
- Fixed bug where image place holders would be uploaded by uploadImages call.
- Fixed bug where images marked with bogus would be uploaded by the uploadImages call.
- Fixed bug where multiple calls to uploadImages would result in decreased performance.
- Fixed bug where pagebreaks were editable to imagetools patch contributed by Rasmus Wallin.
- Fixed bug where the element path could cause too much recursion exception.
- Fixed bug for domains containing ".min". Patch contributed by Loïc Février.
- Fixed so validation of external links to accept a number after www. Patch contributed by Victor Carvalho.
- Fixed so the charmap is exposed though execCommand. Patch contributed by Matthew Will.
- Fixed so that the image uploads are concurrent for improved performance.
- Fixed various grammar problems in inline documentation. Patches provided by nikolas.

## 4.2.4 - 2015-08-17

### Added
- Added picture as a valid element to the HTML 5 schema. Patch contributed by Adam Taylor.

### Fixed
- Fixed bug where contents would be duplicated on drag/drop within the same editor.
- Fixed bug where floating/alignment of images on Edge wouldn't work properly.
- Fixed bug where it wasn't possible to drag images on IE 11.
- Fixed bug where image selection on Edge would sometimes fail.
- Fixed bug where contextual toolbars icons wasn't rendered properly when using the toolbar_items_size.
- Fixed bug where searchreplace dialog doesn't get prefilled with the selected text.
- Fixed bug where fragmented matches wouldn't get properly replaced by the searchreplace plugin.
- Fixed bug where enter key wouldn't place the caret if was after a trailing space within an inline element.
- Fixed bug where the autolink plugin could produce multiple links for the same text on Gecko.
- Fixed bug where EditorUpload could sometimes throw an exception if the blob wasn't found.
- Fixed xss issues with media plugin not properly filtering out some script attributes.

## 4.2.3 - 2015-07-30

### Fixed
- Fixed bug where image selection wasn't possible on Edge due to incompatible setBaseAndExtend API.
- Fixed bug where image blobs urls where not properly destroyed by the imagetools plugin.
- Fixed bug where keyboard shortcuts wasn't working correctly on IE 8.
- Fixed skin issue where the borders of panels where not visible on IE 8.

## 4.2.2 - 2015-07-22

### Fixed
- Fixed bug where float panels were not being hidden on inline editor blur when fixed_toolbar_container config option was in use.
- Fixed bug where combobox states wasn't properly updated if contents where updated without keyboard.
- Fixed bug where pasting into textbox or combobox would move the caret to the end of text.
- Fixed bug where removal of bogus span elements before block elements would remove whitespace between nodes.
- Fixed bug where repositioning of inline toolbars where async and producing errors if the editor was removed from DOM to early. Patch by iseulde.
- Fixed bug where element path wasn't working correctly. Patch contributed by iseulde.
- Fixed bug where menus wasn't rendered correctly when custom images where added to a menu. Patch contributed by Naim Hammadi.

## 4.2.1 - 2015-06-29

### Fixed
- Fixed bug where back/forward buttons in the browser would render blob images as broken images.
- Fixed bug where Firefox would throw regexp to big error when replacing huge base64 chunks.
- Fixed bug rendering issues with resize and context toolbars not being placed properly until next animation frame.
- Fixed bug where the rendering of the image while cropping would some times not be centered correctly.
- Fixed bug where listbox items with submenus would me selected as active.
- Fixed bug where context menu where throwing an error when rendering.
- Fixed bug where resize both option wasn't working due to resent addClass API change. Patch contributed by Jogai.
- Fixed bug where a hideAll call for container rendered inline toolbars would throw an error.
- Fixed bug where onclick event handler on combobox could cause issues if element.id was a function by some polluting libraries.
- Fixed bug where listboxes wouldn't get proper selected sub menu item when using link_list or image_list.
- Fixed so the UI controls are as wide as 4.1.x to avoid wrapping controls in toolbars.
- Fixed so the imagetools dialog is adaptive for smaller screen sizes.

## 4.2.0 - 2015-06-25

### Added
- Added new flat default skin to make the UI more modern.
- Added new imagetools plugin, lets you crop/resize and apply filters to images.
- Added new contextual toolbars support to the API lets you add floating toolbars for specific CSS selectors.
- Added new promise feature fill as tinymce.util.Promise.
- Added new built in image upload feature lets you upload any base64 encoded image within the editor as files.

### Fixed
- Fixed bug where resize handles would appear in the right position in the wrong editor when switching between resizable content in different inline editors.
- Fixed bug where tables would not be inserted in inline mode due to previous float panel fix.
- Fixed bug where floating panels would remain open when focus was lost on inline editors.
- Fixed bug where cut command on Chrome would thrown a browser security exception.
- Fixed bug where IE 11 sometimes would report an incorrect size for images in the image dialog.
- Fixed bug where it wasn't possible to remove inline formatting at the end of block elements.
- Fixed bug where it wasn't possible to delete table cell contents when cell selection was vertical.
- Fixed bug where table cell wasn't emptied from block elements if delete/backspace where pressed in empty cell.
- Fixed bug where cmd+shift+arrow didn't work correctly on Firefox mac when selecting to start/end of line.
- Fixed bug where removal of bogus elements would sometimes remove whitespace between nodes.
- Fixed bug where the resize handles wasn't updated when the main window was resized.
- Fixed so script elements gets removed by default to prevent possible XSS issues in default config implementations.
- Fixed so the UI doesn't need manual reflows when using non native layout managers.
- Fixed so base64 encoded images doesn't slow down the editor on modern browsers while editing.
- Fixed so all UI elements uses touch events to improve mobile device support.
- Removed the touch click quirks patch for iOS since it did more harm than good.
- Removed the non proportional resize handles since. Unproportional resize can still be done by holding the shift key.

## 4.1.10 - 2015-05-05

### Fixed
- Fixed bug where plugins loaded with compat3x would sometimes throw errors when loading using the jQuery version.
- Fixed bug where extra empty paragraphs would get deleted in WebKit/Blink due to recent Quriks fix.
- Fixed bug where the editor wouldn't work properly on IE 12 due to some required browser sniffing.
- Fixed bug where formatting shortcut keys where interfering with Mac OS X screenshot keys.
- Fixed bug where the caret wouldn't move to the next/previous line boundary on Cmd+Left/Right on Gecko.
- Fixed bug where it wasn't possible to remove formats from very specific nested contents.
- Fixed bug where undo levels wasn't produced when typing letters using the shift or alt+ctrl modifiers.
- Fixed bug where the dirty state wasn't properly updated when typing using the shift or alt+ctrl modifiers.
- Fixed bug where an error would be thrown if an autofocused editor was destroyed quickly after its initialization. Patch provided by thorn0.
- Fixed issue with dirty state not being properly updated on redo operation.
- Fixed issue with entity decoder not handling incorrectly written numeric entities.
- Fixed issue where some PI element values wouldn't be properly encoded.

## 4.1.9 - 2015-03-10

### Fixed
- Fixed bug where indentation wouldn't work properly for non list elements.
- Fixed bug with image plugin not pulling the image dimensions out correctly if a custom document_base_url was used.
- Fixed bug where ctrl+alt+[1-9] would conflict with the AltGr+[1-9] on Windows. New shortcuts is ctrl+shift+[1-9].
- Fixed bug with removing formatting on nodes in inline mode would sometimes include nodes outside the editor body.
- Fixed bug where extra nbsp:s would be inserted when you replaced a word surrounded by spaces using insertContent.
- Fixed bug with pasting from Google Docs would produce extra strong elements and line feeds.

## 4.1.8 - 2015-03-05

### Added
- Added new html5 sizes attribute to img elements used together with srcset.
- Added new elementpath option that makes it possible to disable the element path but keep the statusbar.
- Added new option table_style_by_css for the table plugin to set table styling with css rather than table attributes.
- Added new link_assume_external_targets option to prompt the user to prepend http:// prefix if the supplied link does not contain a protocol prefix.
- Added new image_prepend_url option to allow a custom base path/url to be added to images.
- Added new table_appearance_options option to make it possible to disable some options.
- Added new image_title option to make it possible to alter the title of the image, disabled by default.

### Fixed
- Fixed bug where selection starting from out side of the body wouldn't produce a proper selection range on IE 11.
- Fixed bug where pressing enter twice before a table moves the cursor in the table and causes a javascript error.
- Fixed bug where advanced image styles were not respected.
- Fixed bug where the less common Shift+Delete didn't produce a proper cut operation on WebKit browsers.
- Fixed bug where image/media size constrain logic would produce NaN when handling non number values.
- Fixed bug where internal classes where removed by the removeformat command.
- Fixed bug with creating links table cell contents with a specific selection would throw a exceptions on WebKit/Blink.
- Fixed bug where valid_classes option didn't work as expected according to docs. Patch provided by thorn0.
- Fixed bug where jQuery plugin would patch the internal methods multiple times. Patch provided by Drew Martin.
- Fixed bug where backspace key wouldn't delete the current selection of newly formatted content.
- Fixed bug where type over of inline formatting elements wouldn't properly keep the format on WebKit/Blink.
- Fixed bug where selection needed to be properly normalized on modern IE versions.
- Fixed bug where Command+Backspace didn't properly delete the whole line of text but the previous word.
- Fixed bug where UI active states wheren't properly updated on IE if you placed caret within the current range.
- Fixed bug where delete/backspace on WebKit/Blink would remove span elements created by the user.
- Fixed bug where delete/backspace would produce incorrect results when deleting between two text blocks with br elements.
- Fixed bug where captions where removed when pasting from MS Office.
- Fixed bug where lists plugin wouldn't properly remove fully selected nested lists.
- Fixed bug where the ttf font used for icons would throw an warning message on Gecko on Mac OS X.
- Fixed a bug where applying a color to text did not update the undo/redo history.
- Fixed so shy entities gets displayed when using the visualchars plugin.
- Fixed so removeformat removes ins/del by default since these might be used for strikethough.
- Fixed so multiple language packs can be loaded and added to the global I18n data structure.
- Fixed so transparent color selection gets treated as a normal color selection. Patch contributed by Alexander Hofbauer.
- Fixed so it's possible to disable autoresize_overflow_padding, autoresize_bottom_margin options by setting them to false.
- Fixed so the charmap plugin shows the description of the character in the dialog. Patch contributed by Jelle Hissink.
- Removed address from the default list of block formats since it tends to be missused.
- Fixed so the pre block format is called preformatted to make it more verbose.
- Fixed so it's possible to context scope translation strings this isn't needed most of the time.
- Fixed so the max length of the width/height input fields of the media dialog is 5 instead of 3.
- Fixed so drag/dropped contents gets properly processed by paste plugin since it's basically a paste. Patch contributed by Greg Fairbanks.
- Fixed so shortcut keys for headers is ctrl+alt+[1-9] instead of ctrl+[1-9] since these are for switching tabs in the browsers.
- Fixed so "u" doesn't get converted into a span element by the legacy input filter. Since this is now a valid HTML5 element.
- Fixed font families in order to provide appropriate web-safe fonts.

## 4.1.7 - 2014-11-27

### Added
- Added HTML5 schema support for srcset, source and picture. Patch contributed by mattheu.
- Added new cache_suffix setting to enable cache busting by producing unique urls.
- Added new paste_convert_word_fake_lists option to enable users to disable the fake lists convert logic.

### Fixed
- Fixed so advlist style changes adds undo levels for each change.
- Fixed bug where WebKit would sometimes produce an exception when the autolink plugin where looking for URLs.
- Fixed bug where IE 7 wouldn't be rendered properly due to aggressive css compression.
- Fixed bug where DomQuery wouldn't accept window as constructor element.
- Fixed bug where the color picker in 3.x dialogs wouldn't work properly. Patch contributed by Callidior.
- Fixed bug where the image plugin wouldn't respect the document_base_url.
- Fixed bug where the jQuery plugin would fail to append to elements named array prototype names.

## 4.1.6 - 2014-10-08

### Changed
- Replaced jake with grunt since it is more mainstream and has better plugin support.

### Fixed
- Fixed bug with clicking on the scrollbar of the iframe would cause a JS error to be thrown.
- Fixed bug where null would produce an exception if you passed it to selection.setRng.
- Fixed bug where Ctrl/Cmd+Tab would indent the current list item if you switched tabs in the browser.
- Fixed bug where pasting empty cells from Excel would result in a broken table.
- Fixed bug where it wasn't possible to switch back to default list style type.
- Fixed issue where the select all quirk fix would fire for other modifiers than Ctrl/Cmd combinations.


## 4.1.5 - 2014-09-09

### Fixed
- Fixed bug where sometimes the resize rectangles wouldn't properly render on images on WebKit/Blink.
- Fixed bug in list plugin where delete/backspace would merge empty LI elements in lists incorrectly.
- Fixed bug where empty list elements would result in empty LI elements without it's parent container.
- Fixed bug where backspace in empty caret formatted element could produce an type error exception of Gecko.
- Fixed bug where lists pasted from word with a custom start index above 9 wouldn't be properly handled.
- Fixed bug where tabfocus plugin would tab out of the editor instance even if the default action was prevented.
- Fixed bug where tabfocus wouldn't tab properly to other adjacent editor instances.
- Fixed bug where the DOMUtils setStyles wouldn't properly removed or update the data-mce-style attribute.
- Fixed bug where dialog select boxes would be placed incorrectly if document.body wasn't statically positioned.
- Fixed bug where pasting would sometimes scroll to the top of page if the user was using the autoresize plugin.
- Fixed bug where caret wouldn't be properly rendered by Chrome when clicking on the iframes documentElement.
- Fixed so custom images for menubutton/splitbutton can be provided. Patch contributed by Naim Hammadi.
- Fixed so the default action of windows closing can be prevented by blocking the default action of the close event.
- Fixed so nodeChange and focus of the editor isn't automatically performed when opening sub dialogs.

## 4.1.4 - 2014-08-21

### Added
- Added new media_filter_html option to media plugin that blocks any conditional comments, scripts etc within a video element.
- Added new content_security_policy option allows you to set custom policy for iframe contents. Patch contributed by Francois Chagnon.

### Fixed
- Fixed bug where activate/deactivate events wasn't firing properly when switching between editors.
- Fixed bug where placing the caret on iOS was difficult due to a WebKit bug with touch events.
- Fixed bug where the resize helper wouldn't render properly on older IE versions.
- Fixed bug where resizing images inside tables on older IE versions would sometimes fail depending mouse position.
- Fixed bug where editor.insertContent would produce an exception when inserting select/option elements.
- Fixed bug where extra empty paragraphs would be produced if block elements where inserted inside span elements.
- Fixed bug where the spellchecker menu item wouldn't be properly checked if spell checking was started before it was rendered.
- Fixed bug where the DomQuery filter function wouldn't remove non elements from collection.
- Fixed bug where document with custom document.domain wouldn't properly render the editor.
- Fixed bug where IE 8 would throw exception when trying to enter invalid color values into colorboxes.
- Fixed bug where undo manager could incorrectly add an extra undo level when custom resize handles was removed.
- Fixed bug where it wouldn't be possible to alter cell properties properly on table cells on IE 8.
- Fixed so the color picker button in table dialog isn't shown unless you include the colorpicker plugin or add your own custom color picker.
- Fixed so activate/deactivate events fire when windowManager opens a window since.
- Fixed so the table advtab options isn't separated by an underscore to normalize naming with image_advtab option.
- Fixed so the table cell dialog has proper padding when the advanced tab in disabled.

## 4.1.3 - 2014-07-29

### Added
- Added event binding logic to tinymce.util.XHR making it possible to override headers and settings before any request is made.

### Fixed
- Fixed bug where drag events wasn't fireing properly on older IE versions since the event handlers where bound to document.
- Fixed bug where drag/dropping contents within the editor on IE would force the contents into plain text mode even if it was internal content.
- Fixed bug where IE 7 wouldn't open menus properly due to a resize bug in the browser auto closing them immediately.
- Fixed bug where the DOMUtils getPos logic wouldn't produce a valid coordinate inside the body if the body was positioned non static.
- Fixed bug where the element path and format state wasn't properly updated if you had the wordcount plugin enabled.
- Fixed bug where a comment at the beginning of source would produce an exception in the formatter logic.
- Fixed bug where setAttrib/getAttrib on null would throw exception together with any hooked attributes like style.
- Fixed bug where table sizes wasn't properly retained when copy/pasting on WebKit/Blink.
- Fixed bug where WebKit/Blink would produce colors in RGB format instead of the forced HEX format when deleting contents.
- Fixed bug where the width attribute wasn't updated on tables if you changed the size inside the table dialog.
- Fixed bug where control selection wasn't properly handled when the caret was placed directly after an image.
- Fixed bug where selecting the contents of table cells using the selection.select method wouldn't place the caret properly.
- Fixed bug where the selection state for images wasn't removed when placing the caret right after an image on WebKit/Blink.
- Fixed bug where all events wasn't properly unbound when and editor instance was removed or destroyed by some external innerHTML call.
- Fixed bug where it wasn't possible or very hard to select images on iOS when the onscreen keyboard was visible.
- Fixed so auto_focus can take a boolean argument this will auto focus the last initialized editor might be useful for single inits.
- Fixed so word auto detect lists logic works better for faked lists that doesn't have specific markup.
- Fixed so nodeChange gets fired on mouseup as it used to before 4.1.1 we optimized that event to fire less often.

### Removed
- Removed the finish menu item from spellchecker menu since it's redundant you can stop spellchecking by toggling menu item or button.

## 4.1.2 - 2014-07-15

### Added
- Added offset/grep to DomQuery class works basically the same as it's jQuery equivalent.

### Fixed
- Fixed bug where backspace/delete or setContent with an empty string would remove header data when using the fullpage plugin.
- Fixed bug where tinymce.remove with a selector not matching any editors would remove all editors.
- Fixed bug where resizing of the editor didn't work since the theme was calling setStyles instead of setStyle.
- Fixed bug where IE 7 would fail to append html fragments to iframe document when using DomQuery.
- Fixed bug where the getStyle DOMUtils method would produce an exception if it was called with null as it's element.
- Fixed bug where the paste plugin would remove the element if the none of the paste_webkit_styles rules matched the current style.
- Fixed bug where contextmenu table items wouldn't work properly on IE since it would some times fire an incorrect selection change.
- Fixed bug where the padding/border values wasn't used in the size calculation for the body size when using autoresize. Patch contributed by Matt Whelan.
- Fixed bug where conditional word comments wouldn't be properly removed when pasting plain text.
- Fixed bug where resizing would sometime fail on IE 11 when the mouseup occurred inside the resizable element.
- Fixed so the iframe gets initialized without any inline event handlers for better CSP support. Patch contributed by Matt Whelan.
- Fixed so the tinymce.dom.Sizzle is the latest version of sizzle this resolves the document context bug.

## 4.1.1 - 2014-07-08

### Fixed
- Fixed bug where pasting plain text on some WebKit versions would result in an empty line.
- Fixed bug where resizing images inside tables on IE 11 wouldn't work properly.
- Fixed bug where IE 11 would sometimes throw "Invalid argument" exception when editor contents was set to an empty string.
- Fixed bug where document.activeElement would throw exceptions on IE 9 when that element was hidden or removed from dom.
- Fixed bug where WebKit/Blink sometimes produced br elements with the Apple-interchange-newline class.
- Fixed bug where table cell selection wasn't properly removed when copy/pasting table cells.
- Fixed bug where pasting nested list items from Word wouldn't produce proper semantic nested lists.
- Fixed bug where right clicking using the contextmenu plugin on WebKit/Blink on Mac OS X would select the target current word or line.
- Fixed bug where it wasn't possible to alter table cell properties on IE 8 using the context menu.
- Fixed bug where the resize helper wouldn't be correctly positioned on older IE versions.
- Fixed bug where fullpage plugin would produce an error if you didn't specify a doctype encoding.
- Fixed bug where anchor plugin would get the name/id of the current element even if it wasn't anchor element.
- Fixed bug where visual aids for tables wouldn't be properly disabled when changing the border size.
- Fixed bug where some control selection events wasn't properly fired on older IE versions.
- Fixed bug where table cell selection on older IE versions would prevent resizing of images.
- Fixed bug with paste_data_images paste option not working properly on modern IE versions.
- Fixed bug where custom elements with underscores in the name wasn't properly parsed/serialized.
- Fixed bug where applying inline formats to nested list elements would produce an incorrect formatting result.
- Fixed so it's possible to hide items from elements path by using preventDefault/stopPropagation.
- Fixed so inline mode toolbar gets rendered right aligned if the editable element positioned to the documents right edge.
- Fixed so empty inline elements inside empty block elements doesn't get removed if configured to be kept intact.
- Fixed so DomQuery parentsUntil/prevUntil/nextUntil supports selectors/elements/filters etc.
- Fixed so legacyoutput plugin overrides fontselect and fontsizeselect controls and handles font elements properly.

## 4.1.0 - 2014-06-18

### Added
- Added new file_picker_callback option to replace the old file_browser_callback the latter will still work though.
- Added new custom colors to textcolor plugin will be displayed if a color picker is provided also shows the latest colors.
- Added new color_picker_callback option to enable you to add custom color pickers to the editor.
- Added new advanced tabs to table/cell/row dialogs to enable you to select colors for border/background.
- Added new colorpicker plugin that lets you select colors from a hsv color picker.
- Added new tinymce.util.Color class to handle color parsing and converting.
- Added new colorpicker UI widget element lets you add a hsv color picker to any form/window.
- Added new textpattern plugin that allows you to use markdown like text patterns to format contents.
- Added new resize helper element that shows the current width & height while resizing.
- Added new "once" method to Editor and EventDispatcher enables since callback execution events.
- Added new jQuery like class under tinymce.dom.DomQuery it's exposed on editor instances (editor.$) and globally under (tinymce.$).

### Fixed
- Fixed so the default resize method for images are proportional shift/ctrl can be used to make an unproportional size.
- Fixed bug where the image_dimensions option of the image plugin would cause exceptions when it tried to update the size.
- Fixed bug where table cell dialog class field wasn't properly updated when editing an a table cell with an existing class.
- Fixed bug where Safari on Mac would produce webkit-fake-url for pasted images so these are now removed.
- Fixed bug where the nodeChange event would get fired before the selection was changed when clicking inside the current selection range.
- Fixed bug where valid_classes option would cause exception when it removed internal prefixed classes like mce-item-.
- Fixed bug where backspace would cause navigation in IE 8 on an inline element and after a caret formatting was applied.
- Fixed so placeholder images produced by the media plugin gets selected when inserted/edited.
- Fixed so it's possible to drag in images when the paste_data_images option is enabled. Might be useful for mail clients.
- Fixed so images doesn't get a width/height applied if the image_dimensions option is set to false useful for responsive contents.
- Fixed so it's possible to pass in an optional arguments object for the nodeChanged function to be passed to all nodechange event listeners.
- Fixed bug where media plugin embed code didn't update correctly.<|MERGE_RESOLUTION|>--- conflicted
+++ resolved
@@ -7,16 +7,13 @@
 ## Unreleased
 
 ### Fixed
-<<<<<<< HEAD
 - Resizing table columns in some scenarios would resize the column to an incorrect position #TINY-7731
-=======
 - Image resize backdrop element did not have `data-mce-bogus="all"` set #TINY-7854
 
 ## 5.9.2 - 2021-09-08
 
 ### Fixed
 - Fixed an exception getting thrown when disabling events and setting content #TINY-7956
->>>>>>> 34e1c0d6
 
 ## 5.9.1 - 2021-08-27
 
