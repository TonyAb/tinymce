--- conflicted
+++ resolved
@@ -1,4 +1,3 @@
-<<<<<<< HEAD
 Version 5.2.0 (TBD)
     Added the ability to apply formats to spaces #TINY-4200
     Added new `tinymce.dom.TextSeeker` API to allow searching text across different DOM nodes #TINY-4200
@@ -22,7 +21,6 @@
     Fixed incorrect `external_plugins` loading error message #TINY-4503
     Fixed resize handler was not hidden for ARIA purposes. Patch contributed by Parent5446. #GH-5195
     Fixed an issue where content could be lost if a misspelled word was selected and spellchecking was disabled #TINY-3899
-=======
 Version 5.1.4 (2019-12-11)
     Fixed dialog contents disappearing when clicking a checkbox for right-to-left languages #TINY-4518
     Fixed the `legacyoutput` plugin registering legacy formats after editior initialization, causing legacy content to be stripped on the initial load #TINY-4447
@@ -30,7 +28,6 @@
     Fixed the `visualchars` plugin converting HTML-like text to DOM elements in certain cases #TINY-4507
     Fixed an issue with the `paste` plugin not sanitizing content in some cases #TINY-4510
     Fixed HTML comments incorrectly being parsed in certain cases #TINY-4511
->>>>>>> 6f823b48
 Version 5.1.3 (2019-12-04)
     Fixed sticky toolbar not undocking when fullscreen mode is activated #TINY-4390
     Fixed the "Current Window" target not applying when updating links using the link dialog #TINY-4063
