<<<<<<< HEAD
Version 5.3.0 (TBD)
    Added `uploadUri` and `blobInfo` to `editorUpload.uploadImages` return type #TINY-4579
    Changed the `link`, `image` and `paste` plugins to use Promises to reduce the bundle size #TINY-4710
    Changed the default icons to be lazy loaded during initialization #TINY-4729
    Changed so base64 encoded urls are converted to blob urls when content is parsed #TINY-4727
    Fixed the `quickimage` button not restricting the file types to images #TINY-4715
    Fixed resize handlers displaying in the wrong location sometimes for remote images #TINY-4732
    Fixed table picker breaking in Firefox on low zoom levels #TINY-4728
    Fixed issue with loading or pasting contents with large base64 encoded images on Safari #TINY-4715
    Fixed supplementary special characters being truncated when inserted into the editor. Patch contributed by mlitwin. #TINY-4791
=======
Version 5.2.2 (TBD)
    Fixed an issue where anchors could not be inserted on empty lines #TINY-2788
>>>>>>> 47537dd8
Version 5.2.1 (2020-03-25)
    Fixed the "is decorative" checkbox in the image dialog clearing after certain dialog events #FOAM-11
    Fixed possible uncaught exception when a `style` attribute is removed using a content filter on `setContent` #TINY-4742
    Fixed the table selection not functioning correctly in Microsoft Edge 44 or higher #TINY-3862
    Fixed the table resize handles not functioning correctly in Microsoft Edge 44 or higher #TINY-4160
    Fixed the floating toolbar drawer disconnecting from the toolbar when adding content in inline mode #TINY-4725 #TINY-4765
    Fixed `readonly` mode not returning the appropriate boolean value #TINY-3948
    Fixed the `forced_root_block_attrs` setting not applying attributes to new blocks consistently #TINY-4564
    Fixed the editor incorrectly stealing focus during initialization in Microsoft Internet Explorer #TINY-4697
    Fixed dialogs stealing focus when opening an alert or confirm dialog using an `onAction` callback #TINY-4014
    Fixed inline dialogs incorrectly closing when clicking on an opened alert or confirm dialog #TINY-4012
    Fixed the context toolbar overlapping the menu bar and toolbar #TINY-4586
    Fixed notification and inline dialog positioning issues when using `toolbar_location: 'bottom'` #TINY-4586
    Fixed the `colorinput` popup appearing offscreen on mobile devices #TINY-4711
    Fixed special characters not being found when searching by "whole words only" #TINY-4522
    Fixed an issue where dragging images could cause them to be duplicated #TINY-4195
    Fixed context toolbars activating without the editor having focus #TINY-4754
    Fixed an issue where removing the background color of text did not always work #TINY-4770
    Fixed an issue where new rows and columns in a table did not retain the style of the previous row or column #TINY-4788
Version 5.2.0 (2020-02-13)
    Added the ability to apply formats to spaces #TINY-4200
    Added new `toolbar_location` setting to allow for positioning the menu and toolbar at the bottom of the editor #TINY-4210
    Added new `toolbar_groups` setting to allow a custom floating toolbar group to be added to the toolbar when using `floating` toolbar mode #TINY-4229
    Added new `link_default_protocol` setting to `link` and `autolink` plugin to allow a protocol to be used by default #TINY-3328
    Added new `placeholder` setting to allow a placeholder to be shown when the editor is empty #TINY-3917
    Added new `tinymce.dom.TextSeeker` API to allow searching text across different DOM nodes #TINY-4200
    Added a drop shadow below the toolbar while in sticky mode and introduced Oxide variables to customize it when creating a custom skin #TINY-4343
    Added `quickbars_image_toolbar` setting to allow for the image quickbar to be turned off #TINY-4398
    Added iframe and img `loading` attribute to the default schema. Patch contributed by ataylor32. #GH-5112
    Added new `getNodeFilters`/`getAttributeFilters` functions to the `editor.serializer` instance #TINY-4344
    Added new `a11y_advanced_options` setting to allow additional accessibility options to be added #FOAM-11
    Added new accessibility options and behaviours to the image dialog using `a11y_advanced_options` #FOAM-11
    Added the ability to use the window `PrismJS` instance for the `codesample` plugin instead of the bundled version to allow for styling custom languages #TINY-4504
    Added error message events that fire when a resource loading error occurs #TINY-4509
    Changed the default schema to disallow `onchange` for select elements #TINY-4614
    Changed default `toolbar_mode` value from false to `wrap`. The value false has been deprecated #TINY-4617
    Changed `toolbar_drawer` setting to `toolbar_mode`. `toolbar_drawer` has been deprecated #TINY-4416
    Changed iframe mode to set selection on content init if selection doesn't exist #TINY-4139
    Changed table related icons to align them with the visual style of the other icons #TINY-4341
    Changed and improved the visual appearance of the color input field #TINY-2917
    Changed fake caret container to use `forced_root_block` when possible #TINY-4190
    Changed the `requireLangPack` API to wait until the plugin has been loaded before loading the language pack #TINY-3716
    Changed the formatter so `style_formats` are registered before the initial content is loaded into the editor #TINY-4238
    Changed media plugin to use https protocol for media urls by default #TINY-4577
    Changed the parser to treat CDATA nodes as bogus HTML comments to match the HTML parsing spec. A new `preserve_cdata` setting has been added to preserve CDATA nodes if required #TINY-4625
    Fixed incorrect parsing of malformed/bogus HTML comments #TINY-4625
    Fixed `quickbars` selection toolbar appearing on non-editable elements #TINY-4359
    Fixed bug with alignment toolbar buttons sometimes not changing state correctly #TINY-4139
    Fixed the `codesample` toolbar button not toggling when selecting code samples other than HTML #TINY-4504
    Fixed content incorrectly scrolling to the top or bottom when pressing enter if when the content was already in view #TINY-4162
    Fixed `scrollIntoView` potentially hiding elements behind the toolbar #TINY-4162
    Fixed editor not respecting the `resize_img_proportional` setting due to legacy code #TINY-4236
    Fixed flickering floating toolbar drawer in inline mode #TINY-4210
    Fixed an issue where the template plugin dialog would be indefinitely blocked on a failed template load #TINY-2766
    Fixed the `mscontrolselect` event not being unbound on IE/Edge #TINY-4196
    Fixed Confirm dialog footer buttons so only the "Yes" button is highlighted #TINY-4310
    Fixed `file_picker_callback` functionality for Image, Link and Media plugins #TINY-4163
    Fixed issue where floating toolbar drawer sometimes would break if the editor is resized while the drawer is open #TINY-4439
    Fixed incorrect `external_plugins` loading error message #TINY-4503
    Fixed resize handler was not hidden for ARIA purposes. Patch contributed by Parent5446. #GH-5195
    Fixed an issue where content could be lost if a misspelled word was selected and spellchecking was disabled #TINY-3899
    Fixed validation errors in the CSS where certain properties had the wrong default value #TINY-4491
    Fixed an issue where forced root block attributes were not applied when removing a list #TINY-4272
    Fixed an issue where the element path isn't being cleared when there are no parents #TINY-4412
    Fixed an issue where width and height in svg icons containing `rect` elements were overridden by the CSS reset #TINY-4408
    Fixed an issue where uploading images with `images_reuse_filename` enabled and that included a query parameter would generate an invalid URL #TINY-4638
    Fixed the `closeButton` property not working when opening notifications #TINY-4674
    Fixed keyboard flicker when opening a context menu on mobile #TINY-4540
    Fixed issue where plus icon svg contained strokes #TINY-4681
Version 5.1.6 (2020-01-28)
    Fixed `readonly` mode not blocking all clicked links #TINY-4572
    Fixed legacy font sizes being calculated inconsistently for the `FontSize` query command value #TINY-4555
    Fixed changing a tables row from `Header` to `Body` incorrectly moving the row to the bottom of the table #TINY-4593
    Fixed the context menu not showing in certain cases with hybrid devices #TINY-4569
    Fixed the context menu opening in the wrong location when the target is the editor body #TINY-4568
    Fixed the `image` plugin not respecting the `automatic_uploads` setting when uploading local images #TINY-4287
    Fixed security issue related to parsing HTML comments and CDATA #TINY-4544
Version 5.1.5 (2019-12-19)
    Fixed the UI not working with hybrid devices that accept both touch and mouse events #TNY-4521
    Fixed the `charmap` dialog initially focusing the first tab of the dialog instead of the search input field #TINY-4342
    Fixed an exception being raised when inserting content if the caret was directly before or after a `contenteditable="false"` element #TINY-4528
    Fixed a bug with pasting image URLs when paste as text is enabled #TINY-4523
Version 5.1.4 (2019-12-11)
    Fixed dialog contents disappearing when clicking a checkbox for right-to-left languages #TINY-4518
    Fixed the `legacyoutput` plugin registering legacy formats after editior initialization, causing legacy content to be stripped on the initial load #TINY-4447
    Fixed search and replace not cycling through results when searching using special characters #TINY-4506
    Fixed the `visualchars` plugin converting HTML-like text to DOM elements in certain cases #TINY-4507
    Fixed an issue with the `paste` plugin not sanitizing content in some cases #TINY-4510
    Fixed HTML comments incorrectly being parsed in certain cases #TINY-4511
Version 5.1.3 (2019-12-04)
    Fixed sticky toolbar not undocking when fullscreen mode is activated #TINY-4390
    Fixed the "Current Window" target not applying when updating links using the link dialog #TINY-4063
    Fixed disabled menu items not highlighting when focused #TINY-4339
    Fixed touch events passing through dialog collection items to the content underneath on Android devices #TINY-4431
    Fixed keyboard navigation of the Help dialog's Keyboard Navigation tab #TINY-4391
    Fixed search and replace dialog disappearing when finding offscreen matches on iOS devices #TINY-4350
    Fixed performance issues where sticky toolbar was jumping while scrolling on slower browsers #TINY-4475
Version 5.1.2 (2019-11-19)
    Fixed desktop touch devices using `mobile` configuration overrides #TINY-4345
    Fixed unable to disable the new scrolling toolbar feature #TINY-4345
    Fixed touch events passing through any pop-up items to the content underneath on Android devices #TINY-4367
    Fixed the table selector handles throwing JavaScript exceptions for non-table selections #TINY-4338
    Fixed `cut` operations not removing selected content on Android devices when the `paste` plugin is enabled #TINY-4362
    Fixed inline toolbar not constrained to the window width by default #TINY-4314
    Fixed context toolbar split button chevrons pointing right when they should be pointing down #TINY-4257
    Fixed unable to access the dialog footer in tabbed dialogs on small screens #TINY-4360
    Fixed mobile table selectors were hard to select with touch by increasing the size #TINY-4366
    Fixed mobile table selectors moving when moving outside the editor #TINY-4366
    Fixed inline toolbars collapsing when using sliding toolbars #TINY-4389
    Fixed block textpatterns not treating NBSPs as spaces #TINY-4378
    Fixed backspace not merging blocks when the last element in the preceding block was a `contenteditable="false"` element #TINY-4235
    Fixed toolbar buttons that only contain text labels overlapping on mobile devices #TINY-4395
    Fixed quickbars quickimage picker not working on mobile #TINY-4377
    Fixed fullscreen not resizing in an iOS WKWebView component #TINY-4413
Version 5.1.1 (2019-10-28)
    Fixed font formats containing spaces being wrapped in `&quot;` entities instead of single quotes #TINY-4275
    Fixed alert and confirm dialogs losing focus when clicked #TINY-4248
    Fixed clicking outside a modal dialog focusing on the document body #TINY-4249
    Fixed the context toolbar not hiding when scrolled out of view #TINY-4265
Version 5.1.0 (2019-10-17)
    Added touch selector handles for table selections on touch devices #TINY-4097
    Added border width field to Table Cell dialog #TINY-4028
    Added touch event listener to media plugin to make embeds playable #TINY-4093
    Added oxide styling options to notifications and tweaked the default variables #TINY-4153
    Added additional padding to split button chevrons on touch devices, to make them easier to interact with #TINY-4223
    Added new platform detection functions to `Env` and deprecated older detection properties #TINY-4184
    Added `inputMode` config field to specify inputmode attribute of `input` dialog components #TINY-4062
    Added new `inputMode` property to relevant plugins/dialogs #TINY-4102
    Added new `toolbar_sticky` setting to allow the iframe menubar/toolbar to stick to the top of the window when scrolling #TINY-3982
    Changed default setting for `toolbar_drawer` to `floating` #TINY-3634
    Changed mobile phones to use the `silver` theme by default #TINY-3634
    Changed some editor settings to default to `false` on touch devices:
        - `menubar`(phones only) #TINY-4077
        - `table_grid` #TINY-4075
        - `resize` #TINY-4157
        - `object_resizing` #TINY-4157
    Changed toolbars and context toolbars to sidescroll on mobile #TINY-3894 #TINY-4107
    Changed context menus to render as horizontal menus on touch devices #TINY-4107
    Changed the editor to use the `VisualViewport` API of the browser where possible #TINY-4078
    Changed visualblocks toolbar button icon and renamed `paragraph` icon to `visualchars` #TINY-4074
    Changed Oxide default for `@toolbar-button-chevron-color` to follow toolbar button icon color #TINY-4153
    Changed the `urlinput` dialog component to use the `url` type attribute #TINY-4102
    Fixed Safari desktop visual viewport fires resize on fullscreen breaking the restore function #TINY-3976
    Fixed scroll issues on mobile devices #TINY-3976
    Fixed context toolbar unable to refresh position on iOS12 #TINY-4107
    Fixed ctrl+left click not opening links on readonly mode and the preview dialog #TINY-4138
    Fixed Slider UI component not firing `onChange` event on touch devices #TINY-4092
    Fixed notifications overlapping instead of stacking #TINY-3478
    Fixed inline dialogs positioning incorrectly when the page is scrolled #TINY-4018
    Fixed inline dialogs and menus not repositioning when resizing #TINY-3227
    Fixed inline toolbar incorrectly stretching to the full width when a width value was provided #TINY-4066
    Fixed menu chevrons color to follow the menu text color #TINY-4153
    Fixed table menu selection grid from staying black when using dark skins, now follows border color #TINY-4153
    Fixed Oxide using the wrong text color variable for menubar button focused state #TINY-4146
    Fixed the autoresize plugin not keeping the selection in view when resizing #TINY-4094
    Fixed textpattern plugin throwing exceptions when using `forced_root_block: false` #TINY-4172
    Fixed missing CSS fill styles for toolbar button icon active state #TINY-4147
    Fixed an issue where the editor selection could end up inside a short ended element (such as `br`) #TINY-3999
    Fixed browser selection being lost in inline mode when opening split dropdowns #TINY-4197
    Fixed backspace throwing an exception when using `forced_root_block: false` #TINY-4099
    Fixed floating toolbar drawer expanding outside the bounds of the editor #TINY-3941
    Fixed the autocompleter not activating immediately after a `br` or `contenteditable=false` element #TINY-4194
    Fixed an issue where the autocompleter would incorrectly close on IE 11 in certain edge cases #TINY-4205
Version 5.0.16 (2019-09-24)
    Added new `referrer_policy` setting to add the `referrerpolicy` attribute when loading scripts or stylesheets #TINY-3978
    Added a slight background color to dialog tab links when focused to aid keyboard navigation #TINY-3877
    Fixed media poster value not updating on change #TINY-4013
    Fixed openlink was not registered as a toolbar button #TINY-4024
    Fixed failing to initialize if a script tag was used inside a SVG #TINY-4087
    Fixed double top border showing on toolbar without menubar when toolbar_drawer is enabled #TINY-4118
    Fixed unable to drag inline dialogs to the bottom of the screen when scrolled #TINY-4154
    Fixed notifications appearing on top of the toolbar when scrolled in inline mode #TINY-4159
    Fixed notifications displaying incorrectly on IE 11 #TINY-4169
Version 5.0.15 (2019-09-02)
    Added a dark `content_css` skin to go with the dark UI skin #TINY-3743
    Changed the enabled state on toolbar buttons so they don't get the hover effect #TINY-3974
    Fixed missing CSS active state on toolbar buttons #TINY-3966
    Fixed `onChange` callback not firing for the colorinput dialog component #TINY-3968
    Fixed context toolbars not showing in fullscreen mode #TINY-4023
Version 5.0.14 (2019-08-19)
    Added an API to reload the autocompleter menu with additional fetch metadata #MENTIONS-17
    Fixed missing toolbar button border styling options #TINY-3965
    Fixed image upload progress notification closing before the upload is complete #TINY-3963
    Fixed inline dialogs not closing on escape when no dialog component is in focus #TINY-3936
    Fixed plugins not being filtered when defaulting to mobile on phones #TINY-3537
    Fixed toolbar more drawer showing the content behind it when transitioning between opened and closed states #TINY-3878
    Fixed focus not returning to the dialog after pressing the "Replace all" button in the search and replace dialog #TINY-3961
    Removed Oxide variable `@menubar-select-disabled-border-color` and replaced it with `@menubar-select-disabled-border` #TINY-3965
Version 5.0.13 (2019-08-06)
    Changed modal dialogs to prevent dragging by default and added new `draggable_modal` setting to restore dragging #TINY-3873
    Changed the nonbreaking plugin to insert nbsp characters wrapped in spans to aid in filtering. This can be disabled using the `nonbreaking_wrap` setting #TINY-3647
    Changed backspace behaviour in lists to outdent nested list items when the cursor is at the start of the list item #TINY-3651
    Fixed sidebar growing beyond editor bounds in IE 11 #TINY-3937
    Fixed issue with being unable to keyboard navigate disabled toolbar buttons #TINY-3350
    Fixed issues with backspace and delete in nested contenteditable true and false elements #TINY-3868
    Fixed issue with losing keyboard navigation in dialogs due to disabled buttons #TINY-3914
    Fixed `MouseEvent.mozPressure is deprecated` warning in Firefox #TINY-3919
    Fixed `default_link_target` not being respected when `target_list` is disabled #TINY-3757
    Fixed mobile plugin filter to only apply to the mobile theme, rather than all mobile platforms #TINY-3405
    Fixed focus switching to another editor during mode changes #TINY-3852
    Fixed an exception being thrown when clicking on an uninitialized inline editor #TINY-3925
    Fixed unable to keyboard navigate to dialog menu buttons #TINY-3933
    Fixed dialogs being able to be dragged outside the window viewport #TINY-3787
    Fixed inline dialogs appearing above modal dialogs #TINY-3932
Version 5.0.12 (2019-07-18)
    Added ability to utilize UI dialog panels inside other panels #TINY-3305
    Added help dialog tab explaining keyboard navigation of the editor #TINY-3603
    Changed the "Find and Replace" design to an inline dialog #TINY-3054
    Fixed issue where autolink spacebar event was not being fired on Edge #TINY-3891
    Fixed table selection missing the background color #TINY-3892
    Fixed removing shortcuts not working for function keys #TINY-3871
    Fixed non-descriptive UI component type names #TINY-3349
    Fixed UI registry components rendering as the wrong type when manually specifying a different type #TINY-3385
    Fixed an issue where dialog checkbox, input, selectbox, textarea and urlinput components couldn't be disabled #TINY-3708
    Fixed the context toolbar not using viable screen space in inline/distraction free mode #TINY-3717
    Fixed the context toolbar overlapping the toolbar in various conditions #TINY-3205
    Fixed IE11 edge case where items were being inserted into the wrong location #TINY-3884
Version 5.0.11 (2019-07-04)
    Fixed packaging errors caused by a rollup treeshaking bug (https://github.com/rollup/rollup/issues/2970) #TINY-3866
    Fixed the customeditor component not able to get data from the dialog api #TINY-3866
    Fixed collection component tooltips not being translated #TINY-3855
Version 5.0.10 (2019-07-02)
    Added support for all HTML color formats in `color_map` setting #TINY-3837
    Changed backspace key handling to outdent content in appropriate circumstances #TINY-3685
    Changed default palette for forecolor and backcolor to include some lighter colors suitable for highlights #TINY-2865
    Changed the search and replace plugin to cycle through results #TINY-3800
    Fixed inconsistent types causing some properties to be unable to be used in dialog components #TINY-3778
    Fixed an issue in the Oxide skin where dialog content like outlines and shadows were clipped because of overflow hidden #TINY-3566
    Fixed the search and replace plugin not resetting state when changing the search query #TINY-3800
    Fixed backspace in lists not creating an undo level #TINY-3814
    Fixed the editor to cancel loading in quirks mode where the UI is not supported #TINY-3391
    Fixed applying fonts not working when the name contained spaces and numbers #TINY-3801
    Fixed so that initial content is retained when initializing on list items #TINY-3796
    Fixed inefficient font name and font size current value lookup during rendering #TINY-3813
    Fixed mobile font copied into the wrong folder for the oxide-dark skin #TINY-3816
    Fixed an issue where resizing the width of tables would produce inaccurate results #TINY-3827
    Fixed a memory leak in the Silver theme #TINY-3797
    Fixed alert and confirm dialogs using incorrect markup causing inconsistent padding #TINY-3835
    Fixed an issue in the Table plugin with `table_responsive_width` not enforcing units when resizing #TINY-3790
    Fixed leading, trailing and sequential spaces being lost when pasting plain text #TINY-3726
    Fixed exception being thrown when creating relative URIs #TINY-3851
    Fixed focus is no longer set to the editor content during mode changes unless the editor already had focus #TINY-3852
Version 5.0.9 (2019-06-26)
    Fixed print plugin not working in Firefox #TINY-3834
Version 5.0.8 (2019-06-18)
    Added back support for multiple toolbars #TINY-2195
    Added support for .m4a files to the media plugin #TINY-3750
    Added new base_url and suffix editor init options #TINY-3681
    Fixed incorrect padding for select boxes with visible values #TINY-3780
    Fixed selection incorrectly changing when programmatically setting selection on contenteditable false elements #TINY-3766
    Fixed sidebar background being transparent #TINY-3727
    Fixed the build to remove duplicate iife wrappers #TINY-3689
    Fixed bogus autocompleter span appearing in content when the autocompleter menu is shown #TINY-3752
    Fixed toolbar font size select not working with legacyoutput plugin #TINY-2921
    Fixed the legacyoutput plugin incorrectly aligning images #TINY-3660
    Fixed remove color not working when using the legacyoutput plugin #TINY-3756
    Fixed the font size menu applying incorrect sizes when using the legacyoutput plugin #TINY-3773
    Fixed scrollIntoView not working when the parent window was out of view #TINY-3663
    Fixed the print plugin printing from the wrong window in IE11 #TINY-3762
    Fixed content CSS loaded over CORS not loading in the preview plugin with content_css_cors enabled #TINY-3769
    Fixed the link plugin missing the default "None" option for link list #TINY-3738
    Fixed small dot visible with menubar and toolbar disabled in inline mode #TINY-3623
    Fixed space key properly inserts a nbsp before/after block elements #TINY-3745
    Fixed native context menu not showing with images in IE11 #TINY-3392
    Fixed inconsistent browser context menu image selection #TINY-3789
Version 5.0.7 (2019-06-05)
    Added new toolbar button and menu item for inserting tables via dialog #TINY-3636
    Added new API for adding/removing/changing tabs in the Help dialog #TINY-3535
    Added highlighting of matched text in autocompleter items #TINY-3687
    Added the ability for autocompleters to work with matches that include spaces #TINY-3704
    Added new `imagetools_fetch_image` callback to allow custom implementations for cors loading of images #TINY-3658
    Added `'http'` and `https` options to `link_assume_external_targets` to prepend `http://` or `https://` prefixes when URL does not contain a protocol prefix. Patch contributed by francoisfreitag. #GH-4335
    Changed annotations navigation to work the same as inline boundaries #TINY-3396
    Changed tabpanel API by adding a `name` field and changing relevant methods to use it #TINY-3535
    Fixed text color not updating all color buttons when choosing a color #TINY-3602
    Fixed the autocompleter not working with fragmented text #TINY-3459
    Fixed the autosave plugin no longer overwrites window.onbeforeunload #TINY-3688
    Fixed infinite loop in the paste plugin when IE11 takes a long time to process paste events. Patch contributed by lRawd. #GH-4987
    Fixed image handle locations when using `fixed_toolbar_container`. Patch contributed by t00. #GH-4966
    Fixed the autoresize plugin not firing `ResizeEditor` events #TINY-3587
    Fixed editor in fullscreen mode not extending to the bottom of the screen #TINY-3701
    Fixed list removal when pressing backspace after the start of the list item #TINY-3697
    Fixed autocomplete not triggering from compositionend events #TINY-3711
    Fixed `file_picker_callback` could not set the caption field on the insert image dialog #TINY-3172
    Fixed the autocompleter menu showing up after a selection had been made #TINY-3718
    Fixed an exception being thrown when a file or number input has focus during initialization. Patch contributed by t00 #GH-2194
Version 5.0.6 (2019-05-22)
    Added `icons_url` editor settings to enable icon packs to be loaded from a custom url #TINY-3585
    Added `image_uploadtab` editor setting to control the visibility of the upload tab in the image dialog #TINY-3606
    Added new api endpoints to the wordcount plugin and improved character count logic #TINY-3578
    Changed plugin, language and icon loading errors to log in the console instead of a notification #TINY-3585
    Fixed the textpattern plugin not working with fragmented text #TINY-3089
    Fixed various toolbar drawer accessibility issues and added an animation #TINY-3554
    Fixed issues with selection and ui components when toggling readonly mode #TINY-3592
    Fixed so readonly mode works with inline editors #TINY-3592
    Fixed docked inline toolbar positioning when scrolled #TINY-3621
    Fixed initial value not being set on bespoke select in quickbars and toolbar drawer #TINY-3591
    Fixed so that nbsp entities aren't trimmed in white-space: pre-line elements #TINY-3642
    Fixed `mceInsertLink` command inserting spaces instead of url encoded characters #GH-4990
    Fixed text content floating on top of dialogs in IE11 #TINY-3640
Version 5.0.5 (2019-05-09)
    Added menu items to match the forecolor/backcolor toolbar buttons #TINY-2878
    Added default directionality based on the configured language #TINY-2621
    Added styles, icons and tests for rtl mode #TINY-2621
    Fixed autoresize not working with floating elements or when media elements finished loading #TINY-3545
    Fixed incorrect vertical caret positioning in IE 11 #TINY-3188
    Fixed submenu anchoring hiding overflowed content #TINY-3564
    Removed unused and hidden validation icons to avoid displaying phantom tooltips #TINY-2329
Version 5.0.4 (2019-04-23)
    Added back URL dialog functionality, which is now available via `editor.windowManager.openUrl()` #TINY-3382
    Added the missing throbber functionality when calling `editor.setProgressState(true)` #TINY-3453
    Added function to reset the editor content and undo/dirty state via `editor.resetContent()` #TINY-3435
    Added the ability to set menu buttons as active #TINY-3274
    Added `editor.mode` API, featuring a custom editor mode API #TINY-3406
    Added better styling to floating toolbar drawer #TINY-3479
    Added the new premium plugins to the Help dialog plugins tab #TINY-3496
    Added the linkchecker context menu items to the default configuration #TINY-3543
    Fixed image context menu items showing on placeholder images #TINY-3280
    Fixed dialog labels and text color contrast within notifications/alert banners to satisfy WCAG 4.5:1 contrast ratio for accessibility #TINY-3351
    Fixed selectbox and colorpicker items not being translated #TINY-3546
    Fixed toolbar drawer sliding mode to correctly focus the editor when tabbing via keyboard navigation #TINY-3533
    Fixed positioning of the styleselect menu in iOS while using the mobile theme #TINY-3505
    Fixed the menubutton `onSetup` callback to be correctly executed when rendering the menu buttons #TINY-3547
    Fixed `default_link_target` setting to be correctly utilized when creating a link #TINY-3508
    Fixed colorpicker floating marginally outside its container #TINY-3026
    Fixed disabled menu items displaying as active when hovered #TINY-3027
    Removed redundant mobile wrapper #TINY-3480
Version 5.0.3 (2019-03-19)
    Changed empty nested-menu items within the style formats menu to be disabled or hidden if the value of `style_formats_autohide` is `true` #TINY-3310
    Changed the entire phrase 'Powered by Tiny' in the status bar to be a link instead of just the word 'Tiny' #TINY-3366
    Changed `formatselect`, `styleselect` and `align` menus to use the `mceToggleFormat` command internally #TINY-3428
    Fixed toolbar keyboard navigation to work as expected when `toolbar_drawer` is configured #TINY-3432
    Fixed text direction buttons to display the correct pressed state in selections that have no explicit `dir` property #TINY-3138
    Fixed the mobile editor to clean up properly when removed #TINY-3445
    Fixed quickbar toolbars to add an empty box to the screen when it is set to `false` #TINY-3439
    Fixed an issue where pressing the **Delete/Backspace** key at the edge of tables was creating incorrect selections #TINY-3371
    Fixed an issue where dialog collection items (emoticon and special character dialogs) couldn't be selected with touch devices #TINY-3444
    Fixed a type error introduced in TinyMCE version 5.0.2 when calling `editor.getContent()` with nested bookmarks #TINY-3400
    Fixed an issue that prevented default icons from being overridden #TINY-3449
    Fixed an issue where **Home/End** keys wouldn't move the caret correctly before or after `contenteditable=false` inline elements #TINY-2995
    Fixed styles to be preserved in IE 11 when editing via the `fullpage` plugin #TINY-3464
    Fixed the `link` plugin context toolbar missing the open link button #TINY-3461
    Fixed inconsistent dialog component spacing #TINY-3436
Version 5.0.2 (2019-03-05)
    Added presentation and document presets to `htmlpanel` dialog component #TINY-2694
    Added missing fixed_toolbar_container setting has been reimplemented in the Silver theme #TINY-2712
    Added a new toolbar setting `toolbar_drawer` that moves toolbar groups which overflow the editor width into either a `sliding` or `floating` toolbar section #TINY-2874
    Updated the build process to include package lock files in the dev distribution archive #TINY-2870
    Fixed inline dialogs did not have aria attributes #TINY-2694
    Fixed default icons are now available in the UI registry, allowing use outside of toolbar buttons #TINY-3307
    Fixed a memory leak related to select toolbar items #TINY-2874
    Fixed a memory leak due to format changed listeners that were never unbound #TINY-3191
    Fixed an issue where content may have been lost when using permanent bookmarks #TINY-3400
    Fixed the quicklink toolbar button not rendering in the quickbars plugin #TINY-3125
    Fixed an issue where menus were generating invalid HTML in some cases #TINY-3323
    Fixed an issue that could cause the mobile theme to show a blank white screen when the editor was inside an `overflow:hidden` element #TINY-3407
    Fixed mobile theme using a transparent background and not taking up the full width on iOS #TINY-3414
    Fixed the template plugin dialog missing the description field #TINY-3337
    Fixed input dialog components using an invalid default type attribute #TINY-3424
    Fixed an issue where backspace/delete keys after/before pagebreak elements wouldn't move the caret #TINY-3097
    Fixed an issue in the table plugin where menu items and toolbar buttons weren't showing correctly based on the selection #TINY-3423
    Fixed inconsistent button focus styles in Firefox #TINY-3377
    Fixed the resize icon floating left when all status bar elements were disabled #TINY-3340
    Fixed the resize handle to not show in fullscreen mode #TINY-3404
Version 5.0.1 (2019-02-21)
    Removed paste as text notification banner and paste_plaintext_inform setting #POW-102
    Fixed an issue where adding links to images would replace the image with text #TINY-3356
    Fixed an issue where the inline editor could use fractional pixels for positioning #TINY-3202
    Fixed an issue where uploading non-image files in the Image Plugin upload tab threw an error. #TINY-3244
    Added H1-H6 toggle button registration to the silver theme #TINY-3070
    Fixed an issue in the media plugin that was causing the source url and height/width to be lost in certain circumstances #TINY-2858
    Fixed an issue with the Context Toolbar not being removed when clicking outside of the editor #TINY-2804
    Fixed an issue where clicking 'Remove link' wouldn't remove the link in certain circumstances #TINY-3199
    Added code sample toolbar button will now toggle on when the cursor is in a code section #TINY-3040
    Fixed an issue where the media plugin would fail when parsing dialog data #TINY-3218
    Fixed an issue where retrieving the selected content as text didn't create newlines #TINY-3197
    Fixed incorrect keyboard shortcuts in the Help dialog for Windows #TINY-3292
    Fixed an issue where JSON serialization could produce invalid JSON #TINY-3281
    Fixed production CSS including references to source maps #TINY-3920
    Fixed development CSS was not included in the development zip #TINY-3920
    Fixed the autocompleter matches predicate not matching on the start of words by default #TINY-3306
    Added new settings to the emoticons plugin to allow additional emoticons to be added #TINY-3088
    Fixed an issue where the page could be scrolled with modal dialogs open #TINY-2252
    Fixed an issue where autocomplete menus would show an icon margin when no items had icons #TINY-3329
    Fixed an issue in the quickbars plugin where images incorrectly showed the text selection toolbar #TINY-3338
    Fixed an issue that caused the inline editor to fail to render when the target element already had focus #TINY-3353
Version 5.0.0 (2019-02-04)
    Full documentation for the version 5 features and changes is available at https://www.tiny.cloud/docs/release-notes/

    Changes since RC2:
    Fixed an issue where tab panel heights weren't sizing properly on smaller screens and weren't updating on resize #TINY-3242
    Added links and registered names with * to denote premium plugins in Plugins tab of Help dialog #TINY-3223
    Changed Tiny 5 mobile skin to look more uniform with desktop #TINY-2650
    Fixed image tools not having any padding between the label and slider #TINY-3220
    Blacklisted table, th and td as inline editor target #TINY-717
    Fixed context toolbar toggle buttons not showing the correct state #TINY-3022
    Fixed missing separators in the spellchecker context menu between the suggestions and actions #TINY-3217
    Fixed notification icon positioning in alert banners #TINY-2196
    Fixed a typo in the word count plugin name #TINY-3062
    Fixed charmap and emoticons dialogs not having a primary button #TINY-3233
    Fixed an issue where resizing wouldn't work correctly depending on the box-sizing model #TINY-3278
Version 5.0.0-rc-2 (2019-01-22)
    Fixed the link dialog such that it will now retain class attributes when updating links #TINY-2825
    Added screen reader accessibility for sidebar and statusbar #TINY-2699
    Updated Emoticons and Charmap dialogs to be screen reader accessible #TINY-2693
    Fixed "Find and replace" not showing in the "Edit" menu by default #TINY-3061
    Updated the textpattern plugin to properly support nested patterns and to allow running a command with a value for a pattern with a start and an end #TINY-2991
    Removed unnecessary 'flex' and unused 'colspan' properties from the new dialog APIs #TINY-2973
    Changed checkboxes to use a boolean for its state, instead of a string #TINY-2848
    Fixed dropdown buttons missing the 'type' attribute, which could cause forms to be incorrectly submitted #TINY-2826
    Fixed emoticon and charmap search not returning expected results in certain cases #TINY-3084
    Changed formatting menus so they are registered and made the align toolbar button use an icon instead of text #TINY-2880
    Fixed blank rel_list values throwing an exception in the link plugin #TINY-3149
Version 5.0.0-rc-1 (2019-01-08)
    Updated the font select dropdown logic to try to detect the system font stack and show "System Font" as the font name #TINY-2710
    Fixed readonly mode not fully disabling editing content #TINY-2287
    Updated the autocompleter to only show when it has matched items #TINY-2350
    Added editor settings functionality to specify title attributes for toolbar groups #TINY-2690
    Added icons instead of button text to improve Search and Replace dialog footer appearance #TINY-2654
    Added `tox-dialog__table` instead of `mce-table-striped` class to enhance Help dialog appearance #TINY-2360
    Added title attribute to iframes so, screen readers can announce iframe labels #TINY-2692
    Updated SizeInput labels to "Height" and "Width" instead of Dimensions #TINY-2833
    Fixed accessibility issues with the font select, font size, style select and format select toolbar dropdowns #TINY-2713
    Fixed accessibility issues with split dropdowns #TINY-2697
    Added a wordcount menu item, that defaults to appearing in the tools menu #TINY-2877
    Fixed the legacyoutput plugin to be compatible with TinyMCE 5.0 #TINY-2301
    Updated the build process to minify and generate ASCII only output for the emoticons database #TINY-2744
    Fixed icons not showing correctly in the autocompleter popup #TINY-3029
    Fixed an issue where preview wouldn't show anything in Edge under certain circumstances #TINY-3035
    Fixed the height being incorrectly calculated for the autoresize plugin #TINY-2807
Version 5.0.0-beta-1 (2018-11-30)
    Changed the name of the "inlite" plugin to "quickbars" #TINY-2831
    Fixed an inline mode issue where the save plugin upon saving can cause content loss #TINY-2659
    Changed the background color icon to highlight background icon #TINY-2258
    Added a new `addNestedMenuItem()` UI registry function and changed all nested menu items to use the new registry functions #TINY-2230
    Changed Help dialog to be accessible to screen readers #TINY-2687
    Changed the color swatch to save selected custom colors to local storage for use across sessions #TINY-2722
    Added title attribute to color swatch colors #TINY-2669
    Added anchorbar component to anchor inline toolbar dialogs to instead of the toolbar #TINY-2040
    Added support for toolbar<n> and toolbar array config options to be squashed into a single toolbar and not create multiple toolbars #TINY-2195
    Added error handling for when forced_root_block config option is set to true #TINY-2261
    Added functionality for the removed_menuitems config option #TINY-2184
    Fixed an issue in IE 11 where calling selection.getContent() would return an empty string when the editor didn't have focus #TINY-2325
    Added the ability to use a string to reference menu items in menu buttons and submenu items #TINY-2253
    Removed compat3x plugin #TINY-2815
    Changed `WindowManager` API - methods `getParams`, `setParams` and `getWindows`, and the legacy `windows` property, have been removed. `alert` and `confirm` dialogs are no longer tracked in the window list. #TINY-2603
Version 5.0.0-preview-4 (2018-11-12)
    Fixed distraction free plugin #AP-470
    Removed the tox-custom-editor class that was added to the wrapping element of codemirror #TINY-2211
    Fixed contents of the input field being selected on focus instead of just recieving an outline highlight #AP-464
    Added width and height placeholder text to image and media dialog dimensions input #AP-296
    Fixed styling issues with dialogs and menus in IE 11 #AP-456
    Fixed custom style format control not honoring custom formats #AP-393
    Fixed context menu not appearing when clicking an image with a caption #AP-382
    Fixed directionality of UI when using an RTL language #AP-423
    Fixed page responsiveness with multiple inline editors #AP-430
    Added the ability to keyboard navigate through menus, toolbars, sidebar and the status bar sequentially #AP-381
    Fixed empty toolbar groups appearing through invalid configuration of the `toolbar` property #AP-450
    Fixed text not being retained when updating links through the link dialog #AP-293
    Added translation capability back to the editor's UI #AP-282
    Fixed edit image context menu, context toolbar and toolbar items being incorrectly enabled when selecting invalid images #AP-323
    Fixed emoji type ahead being shown when typing URLs #AP-366
    Fixed toolbar configuration properties incorrectly expecting string arrays instead of strings #AP-342
    Changed the editor resize handle so that it should be disabled when the autoresize plugin is turned on #AP-424
    Fixed the block formatting toolbar item not showing a "Formatting" title when there is no selection #AP-321
    Fixed clicking disabled toolbar buttons hiding the toolbar in inline mode #AP-380
    Fixed `EditorResize` event not being fired upon editor resize #AP-327
    Fixed tables losing styles when updating through the dialog #AP-368
    Fixed context toolbar positioning to be more consistent near the edges of the editor #AP-318
    Added `label` component type for dialogs to group components under a label
    Fixed table of contents plugin now works with v5 toolbar APIs correctly #AP-347
    Fixed the `link_context_toolbar` configuration not disabling the context toolbar #AP-458
    Fixed the link context toolbar showing incorrect relative links #AP-435
    Fixed the alignment of the icon in alert banner dialog components #TINY-2220
    Changed UI text for microcopy improvements #TINY-2281
    Fixed the visual blocks and visual char menu options not displaying their toggled state #TINY-2238
    Fixed the editor not displaying as fullscreen when toggled #TINY-2237
Version 5.0.0-preview-3 (2018-10-18)
    Changed editor layout to use modern CSS properties over manually calculating dimensions #AP-324
    Changed `autoresize_min_height` and `autoresize_max_height` configurations to `min_height` and `max_height` #AP-324
    Fixed bugs with editor width jumping when resizing and the iframe not resizing to smaller than 150px in height #AP-324
    Fixed mobile theme bug that prevented the editor from loading #AP-404
    Fixed long toolbar groups extending outside of the editor instead of wrapping
    Changed `Whole word` label in Search and Replace dialog to `Find whole words only` #AP-387
    Fixed dialog titles so they are now proper case #AP-384
    Fixed color picker default to be #000000 instead of #ff00ff #AP-216
    Fixed "match case" option on the Find and Replace dialog is no longer selected by default #AP-298
    Fixed vertical alignment of toolbar icons #DES-134
    Fixed toolbar icons not appearing on IE11 #DES-133
Version 5.0.0-preview-2 (2018-10-10)
    Changed configuration of color options has been simplified to `color_map`, `color_cols`, and `custom_colors` #AP-328
    Added swatch is now shown for colorinput fields, instead of the colorpicker directly #AP-328
    Removed `colorpicker` plugin, it is now in the theme #AP-328
    Removed `textcolor` plugin, it is now in the theme #AP-328
    Fixed styleselect not updating the displayed item as the cursor moved #AP-388
    Changed `height` configuration to apply to the editor frame (including menubar, toolbar, status bar) instead of the content area #AP-324
    Added fontformats and fontsizes menu items #AP-390
    Fixed preview iframe not expanding to the dialog size #AP-252
    Fixed 'meta' shortcuts not translated into platform-specific text #AP-270
    Fixed tabbed dialogs (Charmap and Emoticons) shrinking when no search results returned
    Fixed a bug where alert banner icons were not retrieved from icon pack. #AP-330
    Fixed component styles to flex so they fill large dialogs. #AP-252
    Fixed editor flashing unstyled during load (still in progress). #AP-349
Version 5.0.0-preview-1 (2018-10-01)
    Developer preview 1
    Initial list of features and changes is available at https://tiny.cloud/docs-preview/release-notes/new-features/
Version 4.9.3 (2019-01-31)
    Added a visualchars_default_state setting to the Visualchars Plugin. Patch contributed by mat3e.
    Fixed a bug where scrolling on a page with more than one editor would cause a ResizeWindow event to fire. #TINY-3247
    Fixed a bug where if a plugin threw an error during initialisation the whole editor would fail to load. #TINY-3243
    Fixed a bug where getContent would include bogus elements when valid_elements setting was set up in a specific way. #TINY-3213
    Fixed a bug where only a few function key names could be used when creating keyboard shortcuts. #TINY-3146
    Fixed a bug where it wasn't possible to enter spaces into an editor after pressing shift+enter. #TINY-3099
    Fixed a bug where no caret would be rendered after backspacing to a contenteditable false element. #TINY-2998
    Fixed a bug where deletion to/from indented lists would leave list fragments in the editor. #TINY-2981
Version 4.9.2 (2018-12-17)
    Fixed a bug with pressing the space key on IE 11 would result in nbsp characters being inserted between words at the end of a block. #TINY-2996
    Fixed a bug where character composition using quote and space on US International keyboards would produce a space instead of a quote. #TINY-2999
    Fixed a bug where remove format wouldn't remove the inner most inline element in some situations. #TINY-2982
    Fixed a bug where outdenting an list item would affect attributes on other list items within the same list. #TINY-2971
    Fixed a bug where the DomParser filters wouldn't be applied for elements created when parsing invalid html. #TINY-2978
    Fixed a bug where setProgressState wouldn't automatically close floating ui elements like menus. #TINY-2896
    Fixed a bug where it wasn't possible to navigate out of a figcaption element using the arrow keys. #TINY-2894
    Fixed a bug where enter key before an image inside a link would remove the image. #TINY-2780
Version 4.9.1 (2018-12-04)
    Added functionality to insert html to the replacement feature of the Textpattern Plugin. #TINY-2839
    Fixed a bug where `editor.selection.getContent({format: 'text'})` didn't work as expected in IE11 on an unfocused editor. #TINY-2862
    Fixed a bug in the Textpattern Plugin where the editor would get an incorrect selection after inserting a text pattern on Safari. #TINY-2838
    Fixed a bug where the space bar didn't work correctly in editors with the forced_root_block setting set to false. #TINY-2816
Version 4.9.0 (2018-11-27)
    Added a replace feature to the Textpattern Plugin. #TINY-1908
    Added functionality to the Lists Plugin that improves the indentation logic. #TINY-1790
    Fixed a bug where it wasn't possible to delete/backspace when the caret was between a contentEditable=false element and a BR. #TINY-2372
    Fixed a bug where copying table cells without a text selection would fail to copy anything. #TINY-1789
    Implemented missing `autosave_restore_when_empty` functionality in the Autosave Plugin. Patch contributed by gzzo. #GH-4447
    Reduced insertion of unnecessary nonbreaking spaces in the editor. #TINY-1879
Version 4.8.5 (2018-10-30)
    Added a content_css_cors setting to the editor that adds the crossorigin="anonymous" attribute to link tags added by the StyleSheetLoader. #TINY-1909
    Fixed a bug where trying to remove formatting with a collapsed selection range would throw an exception. #GH-4636
    Fixed a bug in the image plugin that caused updating figures to split contenteditable elements. #GH-4563
    Fixed a bug that was causing incorrect viewport calculations for fixed position UI elements. #TINY-1897
    Fixed a bug where inline formatting would cause the delete key to do nothing. #TINY-1900
Version 4.8.4 (2018-10-23)
    Added support for the HTML5 `main` element. #TINY-1877
    Changed the keyboard shortcut to move focus to contextual toolbars to Ctrl+F9. #TINY-1812
    Fixed a bug where content css could not be loaded from another domain. #TINY-1891
    Fixed a bug on FireFox where the cursor would get stuck between two contenteditable false inline elements located inside of the same block element divided by a BR. #TINY-1878
    Fixed a bug with the insertContent method where nonbreaking spaces would be inserted incorrectly. #TINY-1868
    Fixed a bug where the toolbar of the inline editor would not be visible in some scenarios. #TINY-1862
    Fixed a bug where removing the editor while more than one notification was open would throw an error. #TINY-1845
    Fixed a bug where the menubutton would be rendered on top of the menu if the viewport didn't have enough height. #TINY-1678
    Fixed a bug with the annotations api where annotating collapsed selections caused problems. #TBS-2449
    Fixed a bug where wbr elements were being transformed into whitespace when using the Paste Plugin's paste as text setting. #GH-4638
    Fixed a bug where the Search and Replace didn't replace spaces correctly. #GH-4632
    Fixed a bug with sublist items not persisting selection. #GH-4628
    Fixed a bug with mceInsertRawHTML command not working as expected. #GH-4625
Version 4.8.3 (2018-09-13)
    Fixed a bug where the Wordcount Plugin didn't correctly count words within tables on IE11. #TINY-1770
    Fixed a bug where it wasn't possible to move the caret out of a table on IE11 and Firefox. #TINY-1682
    Fixed a bug where merging empty blocks didn't work as expected, sometimes causing content to be deleted. #TINY-1781
    Fixed a bug where the Textcolor Plugin didn't show the correct current color. #TINY-1810
    Fixed a bug where clear formatting with a collapsed selection would sometimes clear formatting from more content than expected. #TINY-1813 #TINY-1821
    Fixed a bug with the Table Plugin where it wasn't possible to keyboard navigate to the caption. #TINY-1818
Version 4.8.2 (2018-08-09)
    Moved annotator from "experimental" to "annotator" object on editor. #TBS-2398
    Improved the multiclick normalization across browsers. #TINY-1788
    Fixed a bug where running getSelectedBlocks with a collapsed selection between block elements would produce incorrect results. #TINY-1787
    Fixed a bug where the ScriptLoaders loadScript method would not work as expected in FireFox when loaded on the same page as a ShadowDOM polyfill. #TINY-1786
    Removed reference to ShadowDOM event.path as Blink based browsers now support event.composedPath. #TINY-1785
    Fixed a bug where a reference to localStorage would throw an "access denied" error in IE11 with strict security settings. #TINY-1782
    Fixed a bug where pasting using the toolbar button on an inline editor in IE11 would cause a looping behaviour. #TINY-1768
Version 4.8.1 (2018-07-26)
    Fixed a bug where the content of inline editors was being cleaned on every call of `editor.save()`. #TINY-1783
    Fixed a bug where the arrow of the Inlite Theme toolbar was being rendered incorrectly in RTL mode. #TINY-1776
    Fixed a bug with the Paste Plugin where pasting after inline contenteditable false elements moved the caret to the end of the line. #TINY-1758
Version 4.8.0 (2018-06-27)
    Added new "experimental" object in editor, with initial Annotator API. #TBS-2374
    Fixed a bug where deleting paragraphs inside of table cells would delete the whole table cell. #TINY-1759
    Fixed a bug in the Table Plugin where removing row height set on the row properties dialog did not update the table. #TINY-1730
    Fixed a bug with the font select toolbar item didn't update correctly. #TINY-1683
    Fixed a bug where all bogus elements would not be deleted when removing an inline editor. #TINY-1669
Version 4.7.13 (2018-05-16)
    Fixed a bug where Edge 17 wouldn't be able to select images or tables. #TINY-1679
    Fixed issue where whitespace wasn't preserved when the editor was initialized on pre elements. #TINY-1649
    Fixed a bug with the fontselect dropdowns throwing an error if the editor was hidden in Firefox. #TINY-1664
    Fixed a bug where it wasn't possible to merge table cells on IE 11. #TINY-1671
    Fixed a bug where textcolor wasn't applying properly on IE 11 in some situations. #TINY-1663
    Fixed a bug where the justifyfull command state wasn't working correctly. #TINY-1677
    Fixed a bug where the styles wasn't updated correctly when resizing some tables. #TINY-1668
    Added missing code menu item from the default menu config. #TINY-1648
    Added new align button for combining the separate align buttons into a menu button. #TINY-1652
Version 4.7.12 (2018-05-03)
    Added an option to filter out image svg data urls.
    Added support for html5 details and summary elements.
    Changed so the mce-abs-layout-item css rule targets html instead of body. Patch contributed by nazar-pc.
    Fixed a bug where the "read" step on the mobile theme was still present on android mobile browsers.
    Fixed a bug where all images in the editor document would reload on any editor change.
    Fixed a bug with the Table Plugin where ObjectResized event wasn't being triggered on column resize.
    Fixed so the selection is set to the first suitable caret position after editor.setContent called.
    Fixed so links with xlink:href attributes are filtered correctly to prevent XSS.
    Fixed a bug on IE11 where pasting content into an inline editor initialized on a heading element would create new editable elements.
    Fixed a bug where readonly mode would not work as expected when the editor contained contentEditable=true elements.
    Fixed a bug where the Link Plugin would throw an error when used together with the webcomponents polyfill. Patch contributed by 4esnog.
    Fixed a bug where the "Powered by TinyMCE" branding link would break on XHTML pages. Patch contributed by tistre.
    Fixed a bug where the same id would be used in the blobcache for all pasted images. Patch contributed by thorn0.
Version 4.7.11 (2018-04-11)
    Added a new imagetools_credentials_hosts option to the Imagetools Plugin.
    Fixed a bug where toggling a list containing empty LIs would throw an error. Patch contributed by bradleyke.
    Fixed a bug where applying block styles to a text with the caret at the end of the paragraph would select all text in the paragraph.
    Fixed a bug where toggling on the Spellchecker Plugin would trigger isDirty on the editor.
    Fixed a bug where it was possible to enter content into selection bookmark spans.
    Fixed a bug where if a non paragraph block was configured in forced_root_block the editor.getContent method would return incorrect values with an empty editor.
    Fixed a bug where dropdown menu panels stayed open and fixed in position when dragging dialog windows.
    Fixed a bug where it wasn't possible to extend table cells with the space button in Safari.
    Fixed a bug where the setupeditor event would thrown an error when using the Compat3x Plugin.
    Fixed a bug where an error was thrown in FontInfo when called on a detached element.
Version 4.7.10 (2018-04-03)
    Removed the "read" step from the mobile theme.
    Added normalization of triple clicks across browsers in the editor.
    Added a `hasFocus` method to the editor that checks if the editor has focus.
    Added correct icon to the Nonbreaking Plugin menu item.
    Fixed so the `getContent`/`setContent` methods work even if the editor is not initialized.
    Fixed a bug with the Media Plugin where query strings were being stripped from youtube links.
    Fixed a bug where image styles were changed/removed when opening and closing the Image Plugin dialog.
    Fixed a bug in the Table Plugin where some table cell styles were not correctly added to the content html.
    Fixed a bug in the Spellchecker Plugin where it wasn't possible to change the spellchecker language.
    Fixed so the the unlink action in the Link Plugin has a menu item and can be added to the contextmenu.
    Fixed a bug where it wasn't possible to keyboard navigate to the start of an inline element on a new line within the same block element.
    Fixed a bug with the Text Color Plugin where if used with an inline editor located at the bottom of the screen the colorpicker could appear off screen.
    Fixed a bug with the UndoManager where undo levels were being added for nbzwsp characters.
    Fixed a bug with the Table Plugin where the caret would sometimes be lost when keyboard navigating up through a table.
    Fixed a bug where FontInfo.getFontFamily would throw an error when called on a removed editor.
    Fixed a bug in Firefox where undo levels were not being added correctly for some specific operations.
    Fixed a bug where initializing an inline editor inside of a table would make the whole table resizeable.
    Fixed a bug where the fake cursor that appears next to tables on Firefox was positioned incorrectly when switching to fullscreen.
    Fixed a bug where zwsp's weren't trimmed from the output from `editor.getContent({ format: 'text' })`.
    Fixed a bug where the fontsizeselect/fontselect toolbar items showed the body info rather than the first possible caret position info on init.
    Fixed a bug where it wasn't possible to select all content if the editor only contained an inline boundary element.
    Fixed a bug where `content_css` urls with query strings wasn't working.
    Fixed a bug in the Table Plugin where some table row styles were removed when changing other styles in the row properties dialog.
Version 4.7.9 (2018-02-27)
    Fixed a bug where the editor target element didn't get the correct style when removing the editor.
Version 4.7.8 (2018-02-26)
    Fixed an issue with the Help Plugin where the menuitem name wasn't lowercase.
    Fixed an issue on MacOS where text and bold text did not have the same line-height in the autocomplete dropdown in the Link Plugin dialog.
    Fixed a bug where the "paste as text" option in the Paste Plugin didn't work.
    Fixed a bug where dialog list boxes didn't get positioned correctly in documents with scroll.
    Fixed a bug where the Inlite Theme didn't use the Table Plugin api to insert correct tables.
    Fixed a bug where the Inlite Theme panel didn't hide on blur in a correct way.
    Fixed a bug where placing the cursor before a table in Firefox would scroll to the bottom of the table.
    Fixed a bug where selecting partial text in table cells with rowspans and deleting would produce faulty tables.
    Fixed a bug where the Preview Plugin didn't work on Safari due to sandbox security.
    Fixed a bug where table cell selection using the keyboard threw an error.
    Fixed so the font size and font family doesn't toggle the text but only sets the selected format on the selected text.
    Fixed so the built-in spellchecking on Chrome and Safari creates an undo level when replacing words.
Version 4.7.7 (2018-02-19)
    Added a border style selector to the advanced tab of the Image Plugin.
    Added better controls for default table inserted by the Table Plugin.
    Added new `table_responsive_width` option to the Table Plugin that controls whether to use pixel or percentage widths.
    Fixed a bug where the Link Plugin text didn't update when a URL was pasted using the context menu.
    Fixed a bug with the Spellchecker Plugin where using "Add to dictionary" in the context menu threw an error.
    Fixed a bug in the Media Plugin where the preview node for iframes got default width and height attributes that interfered with width/height styles.
    Fixed a bug where backslashes were being added to some font family names in Firefox in the fontselect toolbar item.
    Fixed a bug where errors would be thrown when trying to remove an editor that had not yet been fully initialized.
    Fixed a bug where the Imagetools Plugin didn't update the images atomically.
    Fixed a bug where the Fullscreen Plugin was throwing errors when being used on an inline editor.
    Fixed a bug where drop down menus weren't positioned correctly in inline editors on scroll.
    Fixed a bug with a semicolon missing at the end of the bundled javascript files.
    Fixed a bug in the Table Plugin with cursor navigation inside of tables where the cursor would sometimes jump into an incorrect table cells.
    Fixed a bug where indenting a table that is a list item using the "Increase indent" button would create a nested table.
    Fixed a bug where text nodes containing only whitespace were being wrapped by paragraph elements.
    Fixed a bug where whitespace was being inserted after br tags inside of paragraph tags.
    Fixed a bug where converting an indented paragraph to a list item would cause the list item to have extra padding.
    Fixed a bug where Copy/Paste in an editor with a lot of content would cause the editor to scroll to the top of the content in IE11.
    Fixed a bug with a memory leak in the DragHelper. Path contributed by ben-mckernan.
    Fixed a bug where the advanced tab in the Media Plugin was being shown even if it didn't contain anything. Patch contributed by gabrieeel.
    Fixed an outdated eventname in the EventUtils. Patch contributed by nazar-pc.
    Fixed an issue where the Json.parse function would throw an error when being used on a page with strict CSP settings.
    Fixed so you can place the curser before and after table elements within the editor in Firefox and Edge/IE.
Version 4.7.6 (2018-01-29)
    Fixed a bug in the jquery integration where it threw an error saying that "global is not defined".
    Fixed a bug where deleting a table cell whose previous sibling was set to contenteditable false would create a corrupted table.
    Fixed a bug where highlighting text in an unfocused editor did not work correctly in IE11/Edge.
    Fixed a bug where the table resize handles were not being repositioned when activating the Fullscreen Plugin.
    Fixed a bug where the Imagetools Plugin dialog didn't honor editor RTL settings.
    Fixed a bug where block elements weren't being merged correctly if you deleted from after a contenteditable false element to the beginning of another block element.
    Fixed a bug where TinyMCE didn't work with module loaders like webpack.
Version 4.7.5 (2018-01-22)
    Fixed bug with the Codesample Plugin where it wasn't possible to edit codesamples when the editor was in inline mode.
    Fixed bug where focusing on the status bar broke the keyboard navigation functionality.
    Fixed bug where an error would be thrown on Edge by the Table Plugin when pasting using the PowerPaste Plugin.
    Fixed bug in the Table Plugin where selecting row border style from the dropdown menu in advanced row properties would throw an error.
    Fixed bug with icons being rendered incorrectly on Chrome on Mac OS.
    Fixed bug in the Textcolor Plugin where the font color and background color buttons wouldn't trigger an ExecCommand event.
    Fixed bug in the Link Plugin where the url field wasn't forced LTR.
    Fixed bug where the Nonbreaking Plugin incorrectly inserted spaces into tables.
    Fixed bug with the inline theme where the toolbar wasn't repositioned on window resize.
Version 4.7.4 (2017-12-05)
    Fixed bug in the Nonbreaking Plugin where the nonbreaking_force_tab setting was being ignored.
    Fixed bug in the Table Plugin where changing row height incorrectly converted column widths to pixels.
    Fixed bug in the Table Plugin on Edge and IE11 where resizing the last column after resizing the table would cause invalid column heights.
    Fixed bug in the Table Plugin where keyboard navigation was not normalized between browsers.
    Fixed bug in the Table Plugin where the colorpicker button would show even without defining the colorpicker_callback.
    Fixed bug in the Table Plugin where it wasn't possible to set the cell background color.
    Fixed bug where Firefox would throw an error when intialising an editor on an element that is hidden or not yet added to the DOM.
    Fixed bug where Firefox would throw an error when intialising an editor inside of a hidden iframe.
Version 4.7.3 (2017-11-23)
    Added functionality to open the Codesample Plugin dialog when double clicking on a codesample. Patch contributed by dakuzen.
    Fixed bug where undo/redo didn't work correctly with some formats and caret positions.
    Fixed bug where the color picker didn't show up in Table Plugin dialogs.
    Fixed bug where it wasn't possible to change the width of a table through the Table Plugin dialog.
    Fixed bug where the Charmap Plugin couldn't insert some special characters.
    Fixed bug where editing a newly inserted link would not actually edit the link but insert a new link next to it.
    Fixed bug where deleting all content in a table cell made it impossible to place the caret into it.
    Fixed bug where the vertical alignment field in the Table Plugin cell properties dialog didn't do anything.
    Fixed bug where an image with a caption showed two sets of resize handles in IE11.
    Fixed bug where pressing the enter button inside of an h1 with contenteditable set to true would sometimes produce a p tag.
    Fixed bug with backspace not working as expected before a noneditable element.
    Fixed bug where operating on tables with invalid rowspans would cause an error to be thrown.
    Fixed so a real base64 representation of the image is available on the blobInfo that the images_upload_handler gets called with.
    Fixed so the image upload tab is available when the images_upload_handler is defined (and not only when the images_upload_url is defined).
Version 4.7.2 (2017-11-07)
    Added newly rewritten Table Plugin.
    Added support for attributes with colon in valid_elements and addValidElements.
    Added support for dailymotion short url in the Media Plugin. Patch contributed by maat8.
    Added support for converting to half pt when converting font size from px to pt. Patch contributed by danny6514.
    Added support for location hash to the Autosave plugin to make it work better with SPAs using hash routing.
    Added support for merging table cells when pasting a table into another table.
    Changed so the language packs are only loaded once. Patch contributed by 0xor1.
    Simplified the css for inline boundaries selection by switching to an attribute selector.
    Fixed bug where an error would be thrown on editor initialization if the window.getSelection() returned null.
    Fixed bug where holding down control or alt keys made the keyboard navigation inside an inline boundary not work as expected.
    Fixed bug where applying formats in IE11 produced extra, empty paragraphs in the editor.
    Fixed bug where the Word Count Plugin didn't count some mathematical operators correctly.
    Fixed bug where removing an inline editor removed the element that the editor had been initialized on.
    Fixed bug where setting the selection to the end of an editable container caused some formatting problems.
    Fixed bug where an error would be thrown sometimes when an editor was removed because of the selection bookmark was being stored asynchronously.
    Fixed a bug where an editor initialized on an empty list did not contain any valid cursor positions.
    Fixed a bug with the Context Menu Plugin and webkit browsers on Mac where right-clicking inside a table would produce an incorrect selection.
    Fixed bug where the Image Plugin constrain proportions setting wasn't working as expected.
    Fixed bug where deleting the last character in a span with decorations produced an incorrect element when typing.
    Fixed bug where focusing on inline editors made the toolbar flicker when moving between elements quickly.
    Fixed bug where the selection would be stored incorrectly in inline editors when the mouseup event was fired outside the editor body.
    Fixed bug where toggling bold at the end of an inline boundary would toggle off the whole word.
    Fixed bug where setting the skin to false would not stop the loading of some skin css files.
    Fixed bug in mobile theme where pinch-to-zoom would break after exiting the editor.
    Fixed bug where sublists of a fully selected list would not be switched correctly when changing list style.
    Fixed bug where inserting media by source would break the UndoManager.
    Fixed bug where inserting some content into the editor with a specific selection would replace some content incorrectly.
    Fixed bug where selecting all content with ctrl+a in IE11 caused problems with untoggling some formatting.
    Fixed bug where the Search and Replace Plugin left some marker spans in the editor when undoing and redoing after replacing some content.
    Fixed bug where the editor would not get a scrollbar when using the Fullscreen and Autoresize plugins together.
    Fixed bug where the font selector would stop working correctly after selecting fonts three times.
    Fixed so pressing the enter key inside of an inline boundary inserts a br after the inline boundary element.
    Fixed a bug where it wasn't possible to use tab navigation inside of a table that was inside of a list.
    Fixed bug where end_container_on_empty_block would incorrectly remove elements.
    Fixed bug where content_styles weren't added to the Preview Plugin iframe.
    Fixed so the beforeSetContent/beforeGetContent events are preventable.
    Fixed bug where changing height value in Table Plugin advanced tab didn't do anything.
    Fixed bug where it wasn't possible to remove formatting from content in beginning of table cell.
Version 4.7.1 (2017-10-09)
    Fixed bug where theme set to false on an inline editor produced an extra div element after the target element.
    Fixed bug where the editor drag icon was misaligned with the branding set to false.
    Fixed bug where doubled menu items were not being removed as expected with the removed_menuitems setting.
    Fixed bug where the Table of contents plugin threw an error when initialized.
    Fixed bug where it wasn't possible to add inline formats to text selected right to left.
    Fixed bug where the paste from plain text mode did not work as expected.
    Fixed so the style previews do not set color and background color when selected.
    Fixed bug where the Autolink plugin didn't work as expected with some formats applied on an empty editor.
    Fixed bug where the Textpattern plugin were throwing errors on some patterns.
    Fixed bug where the Save plugin saved all editors instead of only the active editor. Patch contributed by dannoe.
Version 4.7.0 (2017-10-03)
    Added new mobile ui that is specifically designed for mobile devices.
    Updated the default skin to be more modern and white since white is preferred by most implementations.
    Restructured the default menus to be more similar to common office suites like Google Docs.
    Fixed so theme can be set to false on both inline and iframe editor modes.
    Fixed bug where inline editor would add/remove the visualblocks css multiple times.
    Fixed bug where selection wouldn't be properly restored when editor lost focus and commands where invoked.
    Fixed bug where toc plugin would generate id:s for headers even though a toc wasn't inserted into the content.
    Fixed bug where is wasn't possible to drag/drop contents within the editor if paste_data_images where set to true.
    Fixed bug where getParam and close in WindowManager would get the first opened window instead of the last opened window.
    Fixed bug where delete would delete between cells inside a table in Firefox.
Version 4.6.7 (2017-09-18)
    Fixed bug where paste wasn't working in IOS.
    Fixed bug where the Word Count Plugin didn't count some mathematical operators correctly.
    Fixed bug where inserting a list in a table caused the cell to expand in height.
    Fixed bug where pressing enter in a list located inside of a table deleted list items instead of inserting new list item.
    Fixed bug where copy and pasting table cells produced inconsistent results.
    Fixed bug where initializing an editor with an ID of 'length' would throw an exception.
    Fixed bug where it was possible to split a non merged table cell.
    Fixed bug where copy and pasting a list with a very specific selection into another list would produce a nested list.
    Fixed bug where copy and pasting ordered lists sometimes produced unordered lists.
    Fixed bug where padded elements inside other elements would be treated as empty.
    Added some missing translations to Image, Link and Help plugins.
    Fixed so you can resize images inside a figure element.
    Fixed bug where an inline TinyMCE editor initialized on a table did not set selection on load in Chrome.
    Fixed the positioning of the inlite toolbar when the target element wasn't big enough to fit the toolbar.
Version 4.6.6 (2017-08-30)
    Fixed so that notifications wrap long text content instead of bleeding outside the notification element.
    Fixed so the content_style css is added after the skin and custom stylesheets.
    Fixed bug where it wasn't possible to remove a table with the Cut button.
    Fixed bug where the center format wasn't getting the same font size as the other formats in the format preview.
    Fixed bug where the wordcount plugin wasn't counting hyphenated words correctly.
    Fixed bug where all content pasted into the editor was added to the end of the editor.
    Fixed bug where enter keydown on list item selection only deleted content and didn't create a new line.
    Fixed bug where destroying the editor while the content css was still loading caused error notifications on Firefox.
    Fixed bug where undoing cut operation in IE11 left some unwanted html in the editor content.
    Fixed bug where enter keydown would throw an error in IE11.
    Fixed bug where duplicate instances of an editor were added to the editors array when using the createEditor API.
    Fixed bug where the formatter applied formats on the wrong content when spellchecker was activated.
    Fixed bug where switching formats would reset font size on child nodes.
    Fixed bug where the table caption element weren't always the first descendant to the table tag.
    Fixed bug where pasting some content into the editor on chrome some newlines were removed.
    Fixed bug where it wasn't possible to remove a list if a list item was a table element.
    Fixed bug where copy/pasting partial selections of tables wouldn't produce a proper table.
    Fixed bug where the searchreplace plugin could not find consecutive spaces.
    Fixed bug where background color wasn't applied correctly on some partially selected contents.
Version 4.6.5 (2017-08-02)
    Added new inline_boundaries_selector that allows you to specify the elements that should have boundaries.
    Added new local upload feature this allows the user to upload images directly from the image dialog.
    Added a new api for providing meta data for plugins. It will show up in the help dialog if it's provided.
    Fixed so that the notifications created by the notification manager are more screen reader accessible.
    Fixed bug where changing the list format on multiple selected lists didn't change all of the lists.
    Fixed bug where the nonbreaking plugin would insert multiple undo levels when pressing the tab key.
    Fixed bug where delete/backspace wouldn't render a caret when all editor contents where deleted.
    Fixed bug where delete/backspace wouldn't render a caret if the deleted element was a single contentEditable false element.
    Fixed bug where the wordcount plugin wouldn't count words correctly if word where typed after applying a style format.
    Fixed bug where the wordcount plugin would count mathematical formulas as multiple words for example 1+1=2.
    Fixed bug where formatting of triple clicked blocks on Chrome/Safari would result in styles being added outside the visual selection.
    Fixed bug where paste would add the contents to the end of the editor area when inline mode was used.
    Fixed bug where toggling off bold formatting on text entered in a new paragraph would add an extra line break.
    Fixed bug where autolink plugin would only produce a link on every other consecutive link on Firefox.
    Fixed bug where it wasn't possible to select all contents if the content only had one pre element.
    Fixed bug where sizzle would produce lagging behavior on some sites due to repaints caused by feature detection.
    Fixed bug where toggling off inline formats wouldn't include the space on selected contents with leading or trailing spaces.
    Fixed bug where the cut operation in UI wouldn't work in Chrome.
    Fixed bug where some legacy editor initialization logic would throw exceptions about editor settings not being defined.
    Fixed bug where it wasn't possible to apply text color to links if they where part of a non collapsed selection.
    Fixed bug where an exception would be thrown if the user selected a video element and then moved the focus outside the editor.
    Fixed bug where list operations didn't work if there where block elements inside the list items.
    Fixed bug where applying block formats to lists wrapped in block elements would apply to all elements in that wrapped block.
Version 4.6.4 (2017-06-13)
    Fixed bug where the editor would move the caret when clicking on the scrollbar next to a content editable false block.
    Fixed bug where the text color select dropdowns wasn't placed correctly when they didn't fit the width of the screen.
    Fixed bug where the default editor line height wasn't working for mixed font size contents.
    Fixed bug where the content css files for inline editors were loaded multiple times for multiple editor instances.
    Fixed bug where the initial value of the font size/font family dropdowns wasn't displayed.
    Fixed bug where the I18n api was not supporting arrays as the translation replacement values.
    Fixed bug where chrome would display "The given range isn't in document." errors for invalid ranges passed to setRng.
    Fixed bug where the compat3x plugin wasn't working since the global tinymce references wasn't resolved correctly.
    Fixed bug where the preview plugin wasn't encoding the base url passed into the iframe contents producing a xss bug.
    Fixed bug where the dom parser/serializer wasn't handling some special elements like noframes, title and xmp.
    Fixed bug where the dom parser/serializer wasn't handling cdata sections with comments inside.
    Fixed bug where the editor would scroll to the top of the editable area if a dialog was closed in inline mode.
    Fixed bug where the link dialog would not display the right rel value if rel_list was configured.
    Fixed bug where the context menu would select images on some platforms but not others.
    Fixed bug where the filenames of images were not retained on dragged and drop into the editor from the desktop.
    Fixed bug where the paste plugin would misrepresent newlines when pasting plain text and having forced_root_block configured.
    Fixed so that the error messages for the imagetools plugin is more human readable.
    Fixed so the internal validate setting for the parser/serializer can't be set from editor initialization settings.
Version 4.6.3 (2017-05-30)
    Fixed bug where the arrow keys didn't work correctly when navigating on nested inline boundary elements.
    Fixed bug where delete/backspace didn't work correctly on nested inline boundary elements.
    Fixed bug where image editing didn't work on subsequent edits of the same image.
    Fixed bug where charmap descriptions wouldn't properly wrap if they exceeded the width of the box.
    Fixed bug where the default image upload handler only accepted 200 as a valid http status code.
    Fixed so rel on target=_blank links gets forced with only noopener instead of both noopener and noreferrer.
Version 4.6.2 (2017-05-23)
    Fixed bug where the SaxParser would run out of memory on very large documents.
    Fixed bug with formatting like font size wasn't applied to del elements.
    Fixed bug where various api calls would be throwing exceptions if they where invoked on a removed editor instance.
    Fixed bug where the branding position would be incorrect if the editor was inside a hidden tab and then later showed.
    Fixed bug where the color levels feature in the imagetools dialog wasn't working properly.
    Fixed bug where imagetools dialog wouldn't pre-load images from CORS domains, before trying to prepare them for editing.
    Fixed bug where the tab key would move the caret to the next table cell if being pressed inside a list inside a table.
    Fixed bug where the cut/copy operations would loose parent context like the current format etc.
    Fixed bug with format preview not working on invalid elements excluded by valid_elements.
    Fixed bug where blocks would be merged in incorrect order on backspace/delete.
    Fixed bug where zero length text nodes would cause issues with the undo logic if there where iframes present.
    Fixed bug where the font size/family select lists would throw errors if the first node was a comment.
    Fixed bug with csp having to allow local script evaluation since it was used to detect global scope.
    Fixed bug where CSP required a relaxed option for javascript: URLs in unsupported legacy browsers.
    Fixed bug where a fake caret would be rendered for td with the contenteditable=false.
    Fixed bug where typing would be blocked on IE 11 when within a nested contenteditable=true/false structure.
Version 4.6.1 (2017-05-10)
    Added configuration option to list plugin to disable tab indentation.
    Fixed bug where format change on very specific content could cause the selection to change.
    Fixed bug where TinyMCE could not be lazyloaded through jquery integration.
    Fixed bug where entities in style attributes weren't decoded correctly on paste in webkit.
    Fixed bug where fontsize_formats option had been renamed incorrectly.
    Fixed bug with broken backspace/delete behaviour between contenteditable=false blocks.
    Fixed bug where it wasn't possible to backspace to the previous line with the inline boundaries functionality turned on.
    Fixed bug where is wasn't possible to move caret left and right around a linked image with the inline boundaries functionality turned on.
    Fixed bug where pressing enter after/before hr element threw exception. Patch contributed bradleyke.
    Fixed so the CSS in the visualblocks plugin doesn't overwrite background color. Patch contributed by Christian Rank.
    Fixed bug where multibyte characters weren't encoded correctly. Patch contributed by James Tarkenton.
    Fixed bug where shift-click to select within contenteditable=true fields wasn't working.
Version 4.6.0 (2017-05-04)
    Dropped support for IE 8-10 due to market share and lack of support from Microsoft. See tinymce docs for details.
    Added an inline boundary caret position feature that makes it easier to type at the beginning/end of links/code elements.
    Added a help plugin that adds a button and a dialog showing the editor shortcuts and loaded plugins.
    Added an inline_boundaries option that allows you to disable the inline boundary feature if it's not desired.
    Added a new ScrollIntoView event that allows you to override the default scroll to element behavior.
    Added role and aria- attributes as valid elements in the default valid elements config.
    Added new internal flag for PastePreProcess/PastePostProcess this is useful to know if the paste was coming from an external source.
    Added new ignore function to UndoManager this works similar to transact except that it doesn't add an undo level by default.
    Fixed so that urls gets retained for images when being edited. This url is then passed on to the upload handler.
    Fixed so that the editors would be initialized on readyState interactive instead of complete.
    Fixed so that the init event of the editor gets fired once all contentCSS files have been properly loaded.
    Fixed so that width/height of the editor gets taken from the textarea element if it's explicitly specified in styles.
    Fixed so that keep_styles set to false no longer clones class/style from the previous paragraph on enter.
    Fixed so that the default line-height is 1.2em to avoid zwnbsp characters from producing text rendering glitches on Windows.
    Fixed so that loading errors of content css gets presented by a notification message.
    Fixed so figure image elements can be linked when selected this wraps the figure image in a anchor element.
    Fixed bug where it wasn't possible to copy/paste rows with colspans by using the table copy/paste feature.
    Fixed bug where the protect setting wasn't properly applied to header/footer parts when using the fullpage plugin.
    Fixed bug where custom formats that specified upper case element names where not applied correctly.
    Fixed bug where some screen readers weren't reading buttons due to an aria specific fix for IE 8.
    Fixed bug where cut wasn't working correctly on iOS due to it's clipboard API not working correctly.
    Fixed bug where Edge would paste div elements instead of paragraphs when pasting plain text.
    Fixed bug where the textpattern plugin wasn't dealing with trailing punctuations correctly.
    Fixed bug where image editing would some times change the image format from jpg to png.
    Fixed bug where some UI elements could be inserted into the toolbar even if they where not registered.
    Fixed bug where it was possible to click the TD instead of the character in the character map and that caused an exception.
    Fixed bug where the font size/font family dropdowns would sometimes show an incorrect value due to css not being loaded in time.
    Fixed bug with the media plugin inserting undefined instead of retaining size when media_dimensions was set to false.
    Fixed bug with deleting images when forced_root_blocks where set to false.
    Fixed bug where input focus wasn't properly handled on nested content editable elements.
    Fixed bug where Chrome/Firefox would throw an exception when selecting images due to recent change of setBaseAndExtent support.
    Fixed bug where malformed blobs would throw exceptions now they are simply ignored.
    Fixed bug where backspace/delete wouldn't work properly in some cases where all contents was selected in WebKit.
    Fixed bug with Angular producing errors since it was expecting events objects to be patched with their custom properties.
    Fixed bug where the formatter would apply formatting to spellchecker errors now all bogus elements are excluded.
    Fixed bug with backspace/delete inside table caption elements wouldn't behave properly on IE 11.
    Fixed bug where typing after a contenteditable false inline element could move the caret to the end of that element.
    Fixed bug where backspace before/after contenteditable false blocks wouldn't properly remove the right element.
    Fixed bug where backspace before/after contenteditable false inline elements wouldn't properly empty the current block element.
    Fixed bug where vertical caret navigation with a custom line-height would sometimes match incorrect positions.
    Fixed bug with paste on Edge where character encoding wasn't handled properly due to a browser bug.
    Fixed bug with paste on Edge where extra fragment data was inserted into the contents when pasting.
    Fixed bug with pasting contents when having a whole block element selected on WebKit could cause WebKit spans to appear.
    Fixed bug where the visualchars plugin wasn't working correctly showing invisible nbsp characters.
    Fixed bug where browsers would hang if you tried to load some malformed html contents.
    Fixed bug where the init call promise wouldn't resolve if the specified selector didn't find any matching elements.
    Fixed bug where the Schema isValidChild function was case sensitive.
Version 4.5.3 (2017-02-01)
    Added keyboard navigation for menu buttons when the menu is in focus.
    Added api to the list plugin for setting custom classes/attributes on lists.
    Added validation for the anchor plugin input field according to W3C id naming specifications.
    Fixed bug where media placeholders were removed after resize with the forced_root_block setting set to false.
    Fixed bug where deleting selections with similar sibling nodes sometimes deleted the whole document.
    Fixed bug with inlite theme where several toolbars would appear scrolling when more than one instance of the editor was in use.
    Fixed bug where the editor would throw error with the fontselect plugin on hidden editor instances in Firefox.
    Fixed bug where the background color would not stretch to the font size.
    Fixed bug where font size would be removed when changing background color.
    Fixed bug where the undomanager trimmed away whitespace between nodes on undo/redo.
    Fixed bug where media_dimensions=false in media plugin caused the editor to throw an error.
    Fixed bug where IE was producing font/u elements within links on paste.
    Fixed bug where some button tooltips were broken when compat3x was in use.
    Fixed bug where backspace/delete/typeover would remove the caption element.
    Fixed bug where powerspell failed to function when compat3x was enabled.
    Fixed bug where it wasn't possible to apply sub/sup on text with large font size.
    Fixed bug where pre tags with spaces weren't treated as content.
    Fixed bug where Meta+A would select the entire document instead of all contents in nested ce=true elements.
Version 4.5.2 (2017-01-04)
    Added missing keyboard shortcut description for the underline menu item in the format menu.
    Fixed bug where external blob urls wasn't properly handled by editor upload logic. Patch contributed by David Oviedo.
    Fixed bug where urls wasn't treated as a single word by the wordcount plugin.
    Fixed bug where nbsp characters wasn't treated as word delimiters by the wordcount plugin.
    Fixed bug where editor instance wasn't properly passed to the format preview logic. Patch contributed by NullQuery.
    Fixed bug where the fake caret wasn't hidden when you moved selection to a cE=false element.
    Fixed bug where it wasn't possible to edit existing code sample blocks.
    Fixed bug where it wasn't possible to delete editor contents if the selection included an empty block.
    Fixed bug where the formatter wasn't expanding words on some international characters. Patch contributed by Martin Larochelle.
    Fixed bug where the open link feature wasn't working correctly on IE 11.
    Fixed bug where enter before/after a cE=false block wouldn't properly padd the paragraph with an br element.
    Fixed so font size and font family select boxes always displays a value by using the runtime style as a fallback.
    Fixed so missing plugins will be logged to console as warnings rather than halting the initialization of the editor.
    Fixed so splitbuttons become normal buttons in advlist plugin if styles are empty. Patch contributed by René Schleusner.
    Fixed so you can multi insert rows/cols by selecting table cells and using insert rows/columns.
Version 4.5.1 (2016-12-07)
    Fixed bug where the lists plugin wouldn't initialize without the advlist plugins if served from cdn.
    Fixed bug where selectors with "*" would cause the style format preview to throw an error.
    Fixed bug with toggling lists off on lists with empty list items would throw an error.
    Fixed bug where editing images would produce non existing blob uris.
    Fixed bug where the offscreen toc selection would be treated as the real toc element.
    Fixed bug where the aria level attribute for element path would have an incorrect start index.
    Fixed bug where the offscreen selection of cE=false that where very wide would be shown onscreen. Patch contributed by Steven Bufton.
    Fixed so the default_link_target gets applied to links created by the autolink plugin.
    Fixed so that the name attribute gets removed by the anchor plugin if editing anchors.
Version 4.5.0 (2016-11-23)
    Added new toc plugin allows you to insert table of contents based on editor headings.
    Added new auto complete menu to all url fields. Adds history, link to anchors etc.
    Added new sidebar api that allows you to add custom sidebar panels and buttons to toggle these.
    Added new insert menu button that allows you to have multiple insert functions under the same menu button.
    Added new open link feature to ctrl+click, alt+enter and context menu.
    Added new media_embed_handler option to allow the media plugin to be populated with custom embeds.
    Added new support for editing transparent images using the image tools dialog.
    Added new images_reuse_filename option to allow filenames of images to be retained for upload.
    Added new security feature where links with target="_blank" will by default get rel="noopener noreferrer".
    Added new allow_unsafe_link_target to allow you to opt-out of the target="_blank" security feature.
    Added new style_formats_autohide option to automatically hide styles based on context.
    Added new codesample_content_css option to specify where the code sample prism css is loaded from.
    Added new support for Japanese/Chinese word count following the unicode standards on this.
    Added new fragmented undo levels this dramatically reduces flicker on contents with iframes.
    Added new live previews for complex elements like table or lists.
    Fixed bug where it wasn't possible to properly tab between controls in a dialog with a disabled form item control.
    Fixed bug where firefox would generate a rectangle on elements produced after/before a cE=false elements.
    Fixed bug with advlist plugin not switching list element format properly in some edge cases.
    Fixed bug where col/rowspans wasn't correctly computed by the table plugin in some cases.
    Fixed bug where the table plugin would thrown an error if object_resizing was disabled.
    Fixed bug where some invalid markup would cause issues when running in XHTML mode. Patch contributed by Charles Bourasseau.
    Fixed bug where the fullscreen class wouldn't be removed properly when closing dialogs.
    Fixed bug where the PastePlainTextToggle event wasn't fired by the paste plugin when the state changed.
    Fixed bug where table the row type wasn't properly updated in table row dialog. Patch contributed by Matthias Balmer.
    Fixed bug where select all and cut wouldn't place caret focus back to the editor in WebKit. Patch contributed by Daniel Jalkut.
    Fixed bug where applying cell/row properties to multiple cells/rows would reset other unchanged properties.
    Fixed bug where some elements in the schema would have redundant/incorrect children.
    Fixed bug where selector and target options would cause issues if used together.
    Fixed bug where drag/drop of images from desktop on chrome would thrown an error.
    Fixed bug where cut on WebKit/Blink wouldn't add an undo level.
    Fixed bug where IE 11 would scroll to the cE=false elements when they where selected.
    Fixed bug where keys like F5 wouldn't work when a cE=false element was selected.
    Fixed bug where the undo manager wouldn't stop the typing state when commands where executed.
    Fixed bug where unlink on wrapped links wouldn't work properly.
    Fixed bug with drag/drop of images on WebKit where the image would be deleted form the source editor.
    Fixed bug where the visual characters mode would be disabled when contents was extracted from the editor.
    Fixed bug where some browsers would toggle of formats applied to the caret when clicking in the editor toolbar.
    Fixed bug where the custom theme function wasn't working correctly.
    Fixed bug where image option for custom buttons required you to have icon specified as well.
    Fixed bug where the context menu and contextual toolbars would be visible at the same time and sometimes overlapping.
    Fixed bug where the noneditable plugin would double wrap elements when using the noneditable_regexp option.
    Fixed bug where tables would get padding instead of margin when you used the indent button.
    Fixed bug where the charmap plugin wouldn't properly insert non breaking spaces.
    Fixed bug where the color previews in color input boxes wasn't properly updated.
    Fixed bug where the list items of previous lists wasn't merged in the right order.
    Fixed bug where it wasn't possible to drag/drop inline-block cE=false elements on IE 11.
    Fixed bug where some table cell merges would produce incorrect rowspan/colspan.
    Fixed so the font size of the editor defaults to 14px instead of 11px this can be overridden by custom css.
    Fixed so wordcount is debounced to reduce cpu hogging on larger texts.
    Fixed so tinymce global gets properly exported as a module when used with some module bundlers.
    Fixed so it's possible to specify what css properties you want to preview on specific formats.
    Fixed so anchors are contentEditable=false while within the editor.
    Fixed so selected contents gets wrapped in a inline code element by the codesample plugin.
    Fixed so conditional comments gets properly stripped independent of case. Patch contributed by Georgii Dolzhykov.
    Fixed so some escaped css sequences gets properly handled. Patch contributed by Georgii Dolzhykov.
    Fixed so notifications with the same message doesn't get displayed at the same time.
    Fixed so F10 can be used as an alternative key to focus to the toolbar.
    Fixed various api documentation issues and typos.
    Removed layer plugin since it wasn't really ported from 3.x and there doesn't seem to be much use for it.
    Removed moxieplayer.swf from the media plugin since it wasn't used by the media plugin.
    Removed format state from the advlist plugin to be more consistent with common word processors.
Version 4.4.3 (2016-09-01)
    Fixed bug where copy would produce an exception on Chrome.
    Fixed bug where deleting lists on IE 11 would merge in correct text nodes.
    Fixed bug where deleting partial lists with indentation wouldn't cause proper normalization.
Version 4.4.2 (2016-08-25)
    Added new importcss_exclusive option to disable unique selectors per group.
    Added new group specific selector_converter option to importcss plugin.
    Added new codesample_languages option to apply custom languages to codesample plugin.
    Added new codesample_dialog_width/codesample_dialog_height options.
    Fixed bug where fullscreen button had an incorrect keyboard shortcut.
    Fixed bug where backspace/delete wouldn't work correctly from a block to a cE=false element.
    Fixed bug where smartpaste wasn't detecting links with special characters in them like tilde.
    Fixed bug where the editor wouldn't get proper focus if you clicked on a cE=false element.
    Fixed bug where it wasn't possible to copy/paste table rows that had merged cells.
    Fixed bug where merging cells could some times produce invalid col/rowspan attibute values.
    Fixed bug where getBody would sometimes thrown an exception now it just returns null if the iframe is clobbered.
    Fixed bug where drag/drop of cE=false element wasn't properly constrained to viewport.
    Fixed bug where contextmenu on Mac would collapse any selection to a caret.
    Fixed bug where rtl mode wasn't rendered properly when loading a language pack with the rtl flag.
    Fixed bug where Kamer word bounderies would be stripped from contents.
    Fixed bug where lists would sometimes render two dots or numbers on the same line.
    Fixed bug where the skin_url wasn't used by the inlite theme.
    Fixed so data attributes are ignored when comparing formats in the formatter.
    Fixed so it's possible to disable inline toolbars in the inlite theme.
    Fixed so template dialog gets resized if it doesn't fit the window viewport.
Version 4.4.1 (2016-07-26)
    Added smart_paste option to paste plugin to allow disabling the paste behavior if needed.
    Fixed bug where png urls wasn't properly detected by the smart paste logic.
    Fixed bug where the element path wasn't working properly when multiple editor instances where used.
    Fixed bug with creating lists out of multiple paragraphs would just create one list item instead of multiple.
    Fixed bug where scroll position wasn't properly handled by the inlite theme to place the toolbar properly.
    Fixed bug where multiple instances of the editor using the inlite theme didn't render the toolbar properly.
    Fixed bug where the shortcut label for fullscreen mode didn't match the actual shortcut key.
    Fixed bug where it wasn't possible to select cE=false blocks using touch devices on for example iOS.
    Fixed bug where it was possible to select the child image within a cE=false on IE 11.
    Fixed so inserts of html containing lists doesn't merge with any existing lists unless it's a paste operation.
Version 4.4.0 (2016-06-30)
    Added new inlite theme this is a more lightweight inline UI.
    Added smarter paste logic that auto detects urls in the clipboard and inserts images/links based on that.
    Added a better image resize algorithm for better image quality in the imagetools plugin.
    Fixed bug where it wasn't possible to drag/dropping cE=false elements on FF.
    Fixed bug where backspace/delete before/after a cE=false block would produce a new paragraph.
    Fixed bug where list style type css property wasn't preserved when indenting lists.
    Fixed bug where merging of lists where done even if the list style type was different.
    Fixed bug where the image_dataimg_filter function wasn't used when pasting images.
    Fixed bug where nested editable within a non editable element would cause scroll on focus in Chrome.
    Fixed so invalid targets for inline mode is blocked on initialization. We only support elements that can have children.
Version 4.3.13 (2016-06-08)
    Added characters with a diacritical mark to charmap plugin. Patch contributed by Dominik Schilling.
    Added better error handling if the image proxy service would produce errors.
    Fixed issue with pasting list items into list items would produce nested list rather than a merged list.
    Fixed bug where table selection could get stuck in selection mode for inline editors.
    Fixed bug where it was possible to place the caret inside the resize grid elements.
    Fixed bug where it wasn't possible to place in elements horizontally adjacent cE=false blocks.
    Fixed bug where multiple notifications wouldn't be properly placed on screen.
    Fixed bug where multiple editor instance of the same id could be produces in some specific integrations.
Version 4.3.12 (2016-05-10)
    Fixed bug where focus calls couldn't be made inside the editors PostRender event handler.
    Fixed bug where some translations wouldn't work as expected due to a bug in editor.translate.
    Fixed bug where the node change event could fire with a node out side the root of the editor.
    Fixed bug where Chrome wouldn't properly present the keyboard paste clipboard details when paste was clicked.
    Fixed bug where merged cells in tables couldn't be selected from right to left.
    Fixed bug where insert row wouldn't properly update a merged cells rowspan property.
    Fixed bug where the color input boxes preview field wasn't properly set on initialization.
    Fixed bug where IME composition inside table cells wouldn't work as expected on IE 11.
    Fixed so all shadow dom support is under and experimental flag due to flaky browser support.
Version 4.3.11 (2016-04-25)
    Fixed bug where it wasn't possible to insert empty blocks though the API unless they where padded.
    Fixed bug where you couldn't type the Euro character on Windows.
    Fixed bug where backspace/delete from a cE=false element to a text block didn't work properly.
    Fixed bug where the text color default grid would render incorrectly.
    Fixed bug where the codesample plugin wouldn't load the css in the editor for multiple editors.
    Fixed so the codesample plugin textarea gets focused by default.
Version 4.3.10 (2016-04-12)
    Fixed bug where the key "y" on WebKit couldn't be entered due to conflict with keycode for F10 on keypress.
Version 4.3.9 (2016-04-12)
    Added support for focusing the contextual toolbars using keyboard.
    Added keyboard support for slider UI controls. You can no increase/decrease using arrow keys.
    Added url pattern matching for Dailymotion to media plugin. Patch contributed by Bertrand Darbon.
    Added body_class to template plugin preview. Patch contributed by Milen Petrinski.
    Added options to better override textcolor pickers with custom colors. Patch contributed by Xavier Boubert.
    Added visual arrows to inline contextual toolbars so that they point to the element being active.
    Fixed so toolbars for tables or other larger elements get better positioned below the scrollable viewport.
    Fixed bug where it was possible to click links inside cE=false blocks.
    Fixed bug where event targets wasn't properly handled in Safari Technical Preview.
    Fixed bug where drag/drop text in FF 45 would make the editor caret invisible.
    Fixed bug where the remove state wasn't properly set on editor instances when detected as clobbered.
    Fixed bug where offscreen selection of some cE=false elements would render onscreen. Patch contributed by Steven Bufton
    Fixed bug where enter would clone styles out side the root on editors inside a span. Patch contributed by ChristophKaser.
    Fixed bug where drag/drop of images into the editor didn't work correctly in FF.
    Fixed so the first item in panels for the imagetools dialog gets proper keyboard focus.
    Changed the Meta+Shift+F shortcut to Ctrl+Shift+F since Czech, Slovak, Polish languages used the first one for input.
Version 4.3.8 (2016-03-15)
    Fixed bug where inserting HR at the end of a block element would produce an extra empty block.
    Fixed bug where links would be clickable when readonly mode was enabled.
    Fixed bug where the formatter would normalize to the wrong node on very specific content.
    Fixed bug where some nested list items couldn't be indented properly.
    Fixed bug where links where clickable in the preview dialog.
    Fixed so the alt attribute doesn't get padded with an empty value by default.
    Fixed so nested alignment works more correctly. You will now alter the alignment to the closest block parent.
Version 4.3.7 (2016-03-02)
    Fixed bug where incorrect icons would be rendered for imagetools edit and color levels.
    Fixed bug where navigation using arrow keys inside a SelectBox didn't move up/down.
    Fixed bug where the visualblocks plugin would render borders round internal UI elements.
Version 4.3.6 (2016-03-01)
    Added new paste_remember_plaintext_info option to allow a global disable of the plain text mode notification.
    Added new PastePlainTextToggle event that fires when plain text mode toggles on/off.
    Fixed bug where it wasn't possible to select media elements since the drag logic would snap it to mouse cursor.
    Fixed bug where it was hard to place the caret inside nested cE=true elements when the outer cE=false element was focused.
    Fixed bug where editors wouldn't properly initialize if both selector and mode where used.
    Fixed bug where IME input inside table cells would switch the IME off.
    Fixed bug where selection inside the first table cell would cause the whole table cell to get selected.
    Fixed bug where error handling of images being uploaded wouldn't properly handle faulty statuses.
    Fixed bug where inserting contents before a HR would cause an exception to be thrown.
    Fixed bug where copy/paste of Excel data would be inserted as an image.
    Fixed caret position issues with copy/paste of inline block cE=false elements.
    Fixed issues with various menu item focus bugs in Chrome. Where the focused menu bar item wasn't properly blurred.
    Fixed so the notifications have a solid background since it would be hard to read if there where text under it.
    Fixed so notifications gets animated similar to the ones used by dialogs.
    Fixed so larger images that gets pasted is handled better.
    Fixed so the window close button is more uniform on various platform and also increased it's hit area.
Version 4.3.5 (2016-02-11)
    Npm version bump due to package not being fully updated.
Version 4.3.4 (2016-02-11)
    Added new OpenWindow/CloseWindow events that gets fired when windows open/close.
    Added new NewCell/NewRow events that gets fired when table cells/rows are created.
    Added new Promise return value to tinymce.init makes it easier to handle initialization.
    Removed the jQuery version the jQuery plugin is now moved into the main package.
    Removed jscs from build process since eslint can now handle code style checking.
    Fixed various bugs with drag/drop of contentEditable:false elements.
    Fixed bug where deleting of very specific nested list items would result in an odd list.
    Fixed bug where lists would get merged with adjacent lists outside the editable inline root.
    Fixed bug where MS Edge would crash when closing a dialog then clicking a menu item.
    Fixed bug where table cell selection would add undo levels.
    Fixed bug where table cell selection wasn't removed when inline editor where removed.
    Fixed bug where table cell selection wouldn't work properly on nested tables.
    Fixed bug where table merge menu would be available when merging between thead and tbody.
    Fixed bug where table row/column resize wouldn't get properly removed when the editor was removed.
    Fixed bug where Chrome would scroll to the editor if there where a empty hash value in document url.
    Fixed bug where the cache suffix wouldn't work correctly with the importcss plugin.
    Fixed bug where selection wouldn't work properly on MS Edge on Windows Phone 10.
    Fixed so adjacent pre blocks gets joined into one pre block since that seems like the user intent.
    Fixed so events gets properly dispatched in shadow dom. Patch provided by Nazar Mokrynskyi.
Version 4.3.3 (2016-01-14)
    Added new table_resize_bars configuration setting.  This setting allows you to disable the table resize bars.
    Added new beforeInitialize event to tinymce.util.XHR lets you modify XHR properties before open. Patch contributed by Brent Clintel.
    Added new autolink_pattern setting to autolink plugin. Enables you to override the default autolink formats. Patch contributed by Ben Tiedt.
    Added new charmap option that lets you override the default charmap of the charmap plugin.
    Added new charmap_append option that lets you add new characters to the default charmap of the charmap plugin.
    Added new insertCustomChar event that gets fired when a character is inserted by the charmap plugin.
    Fixed bug where table cells started with a superfluous &nbsp; in IE10+.
    Fixed bug where table plugin would retain all BR tags when cells were merged.
    Fixed bug where media plugin would strip underscores from youtube urls.
    Fixed bug where IME input would fail on IE 11 if you typed within a table.
    Fixed bug where double click selection of a word would remove the space before the word on insert contents.
    Fixed bug where table plugin would produce exceptions when hovering tables with invalid structure.
    Fixed bug where fullscreen wouldn't scroll back to it's original position when untoggled.
    Fixed so the template plugins templates setting can be a function that gets a callback that can provide templates.
Version 4.3.2 (2015-12-14)
    Fixed bug where the resize bars for table cells were not affected by the object_resizing property.
    Fixed bug where the contextual table toolbar would appear incorrectly if TinyMCE was initialized inline inside a table.
    Fixed bug where resizing table cells did not fire a node change event or add an undo level.
    Fixed bug where double click selection of text on IE 11 wouldn't work properly.
    Fixed bug where codesample plugin would incorrectly produce br elements inside code elements.
    Fixed bug where media plugin would strip dashes from youtube urls.
    Fixed bug where it was possible to move the caret into the table resize bars.
    Fixed bug where drag/drop into a cE=false element was possible on IE.
Version 4.3.1 (2015-11-30)
    Fixed so it's possible to disable the table inline toolbar by setting it to false or an empty string.
    Fixed bug where it wasn't possible to resize some tables using the drag handles.
    Fixed bug where unique id:s would clash for multiple editor instances and cE=false selections.
    Fixed bug where the same plugin could be initialized multiple times.
    Fixed bug where the table inline toolbars would be displayed at the same time as the image toolbars.
    Fixed bug where the table selection rect wouldn't be removed when selecting another control element.
Version 4.3.0 (2015-11-23)
    Added new table column/row resize support. Makes it a lot more easy to resize the columns/rows in a table.
    Added new table inline toolbar. Makes it easier to for example add new rows or columns to a table.
    Added new notification API. Lets you display floating notifications to the end user.
    Added new codesample plugin that lets you insert syntax highlighted pre elements into the editor.
    Added new image_caption to images. Lets you create images with captions using a HTML5 figure/figcaption elements.
    Added new live previews of embeded videos. Lets you play the video right inside the editor.
    Added new setDirty method and "dirty" event to the editor. Makes it easier to track the dirty state change.
    Added new setMode method to Editor instances that lets you dynamically switch between design/readonly.
    Added new core support for contentEditable=false elements within the editor overrides the browsers broken behavior.
    Rewrote the noneditable plugin to use the new contentEditable false core logic.
    Fixed so the dirty state doesn't set to false automatically when the undo index is set to 0.
    Fixed the Selection.placeCaretAt so it works better on IE when the coordinate is between paragraphs.
    Fixed bug where data-mce-bogus="all" element contents where counted by the word count plugin.
    Fixed bug where contentEditable=false elements would be indented by the indent buttons.
    Fixed bug where images within contentEditable=false would be selected in WebKit on mouse click.
    Fixed bug in DOMUntils split method where the replacement parameter wouldn't work on specific cases.
    Fixed bug where the importcss plugin would import classes from the skin content css file.
    Fixed so all button variants have a wrapping span for it's text to make it easier to skin.
    Fixed so it's easier to exit pre block using the arrow keys.
    Fixed bug where listboxes with fix widths didn't render correctly.
Version 4.2.8 (2015-11-13)
    Fixed bug where it was possible to delete tables as the inline root element if all columns where selected.
    Fixed bug where the UI buttons active state wasn't properly updated due to recent refactoring of that logic.
Version 4.2.7 (2015-10-27)
    Fixed bug where backspace/delete would remove all formats on the last paragraph character in WebKit/Blink.
    Fixed bug where backspace within a inline format element with a bogus caret container would move the caret.
    Fixed bug where backspace/delete on selected table cells wouldn't add an undo level.
    Fixed bug where script tags embedded within the editor could sometimes get a mce- prefix prepended to them
    Fixed bug where validate: false option could produce an error to be thrown from the Serialization step.
    Fixed bug where inline editing of a table as the root element could let the user delete that table.
    Fixed bug where inline editing of a table as the root element wouldn't properly handle enter key.
    Fixed bug where inline editing of a table as the root element would normalize the selection incorrectly.
    Fixed bug where inline editing of a list as the root element could let the user delete that list.
    Fixed bug where inline editing of a list as the root element could let the user split that list.
    Fixed bug where resize handles would be rendered on editable root elements such as table.
Version 4.2.6 (2015-09-28)
    Added capability to set request headers when using XHRs.
    Added capability to upload local images automatically default delay is set to 30 seconds after editing images.
    Added commands ids mceEditImage, mceAchor and mceMedia to be avaiable from execCommand.
    Added Edge browser to saucelabs grunt task. Patch contributed by John-David Dalton.
    Fixed bug where blob uris not produced by tinymce would produce HTML invalid markup.
    Fixed bug where selection of contents of a nearly empty editor in Edge would sometimes fail.
    Fixed bug where color styles woudln't be retained on copy/paste in Blink/Webkit.
    Fixed bug where the table plugin would throw an error when inserting rows after a child table.
    Fixed bug where the template plugin wouldn't handle functions as variable replacements.
    Fixed bug where undo/redo sometimes wouldn't work properly when applying formatting collapsed ranges.
    Fixed bug where shift+delete wouldn't do a cut operation on Blink/WebKit.
    Fixed bug where cut action wouldn't properly store the before selection bookmark for the undo level.
    Fixed bug where backspace in side an empty list element on IE would loose editor focus.
    Fixed bug where the save plugin wouldn't enable the buttons when a change occurred.
    Fixed bug where Edge wouldn't initialize the editor if a document.domain was specified.
    Fixed bug where enter key before nested images would sometimes not properly expand the previous block.
    Fixed bug where the inline toolbars wouldn't get properly hidden when blurring the editor instance.
    Fixed bug where Edge would paste Chinese characters on some Windows 10 installations.
    Fixed bug where IME would loose focus on IE 11 due to the double trailing br bug fix.
    Fixed bug where the proxy url in imagetools was incorrect. Patch contributed by Wong Ho Wang.
Version 4.2.5 (2015-08-31)
    Added fullscreen capability to embedded youtube and vimeo videos.
    Fixed bug where the uploadImages call didn't work on IE 10.
    Fixed bug where image place holders would be uploaded by uploadImages call.
    Fixed bug where images marked with bogus would be uploaded by the uploadImages call.
    Fixed bug where multiple calls to uploadImages would result in decreased performance.
    Fixed bug where pagebreaks were editable to imagetools patch contributed by Rasmus Wallin.
    Fixed bug where the element path could cause too much recursion exception.
    Fixed bug for domains containing ".min". Patch contributed by Loïc Février.
    Fixed so validation of external links to accept a number after www. Patch contributed by Victor Carvalho.
    Fixed so the charmap is exposed though execCommand. Patch contributed by Matthew Will.
    Fixed so that the image uploads are concurrent for improved performance.
    Fixed various grammar problems in inline documentation. Patches provided by nikolas.
Version 4.2.4 (2015-08-17)
    Added picture as a valid element to the HTML 5 schema. Patch contributed by Adam Taylor.
    Fixed bug where contents would be duplicated on drag/drop within the same editor.
    Fixed bug where floating/alignment of images on Edge wouldn't work properly.
    Fixed bug where it wasn't possible to drag images on IE 11.
    Fixed bug where image selection on Edge would sometimes fail.
    Fixed bug where contextual toolbars icons wasn't rendered properly when using the toolbar_items_size.
    Fixed bug where searchreplace dialog doesn't get prefilled with the selected text.
    Fixed bug where fragmented matches wouldn't get properly replaced by the searchreplace plugin.
    Fixed bug where enter key wouldn't place the caret if was after a trailing space within an inline element.
    Fixed bug where the autolink plugin could produce multiple links for the same text on Gecko.
    Fixed bug where EditorUpload could sometimes throw an exception if the blob wasn't found.
    Fixed xss issues with media plugin not properly filtering out some script attributes.
Version 4.2.3 (2015-07-30)
    Fixed bug where image selection wasn't possible on Edge due to incompatible setBaseAndExtend API.
    Fixed bug where image blobs urls where not properly destroyed by the imagetools plugin.
    Fixed bug where keyboard shortcuts wasn't working correctly on IE 8.
    Fixed skin issue where the borders of panels where not visible on IE 8.
Version 4.2.2 (2015-07-22)
    Fixed bug where float panels were not being hidden on inline editor blur when fixed_toolbar_container config option was in use.
    Fixed bug where combobox states wasn't properly updated if contents where updated without keyboard.
    Fixed bug where pasting into textbox or combobox would move the caret to the end of text.
    Fixed bug where removal of bogus span elements before block elements would remove whitespace between nodes.
    Fixed bug where repositioning of inline toolbars where async and producing errors if the editor was removed from DOM to early. Patch by iseulde.
    Fixed bug where element path wasn't working correctly. Patch contributed by iseulde.
    Fixed bug where menus wasn't rendered correctly when custom images where added to a menu. Patch contributed by Naim Hammadi.
Version 4.2.1 (2015-06-29)
    Fixed bug where back/forward buttons in the browser would render blob images as broken images.
    Fixed bug where Firefox would throw regexp to big error when replacing huge base64 chunks.
    Fixed bug rendering issues with resize and context toolbars not being placed properly until next animation frame.
    Fixed bug where the rendering of the image while cropping would some times not be centered correctly.
    Fixed bug where listbox items with submenus would me selected as active.
    Fixed bug where context menu where throwing an error when rendering.
    Fixed bug where resize both option wasn't working due to resent addClass API change. Patch contributed by Jogai.
    Fixed bug where a hideAll call for container rendered inline toolbars would throw an error.
    Fixed bug where onclick event handler on combobox could cause issues if element.id was a function by some polluting libraries.
    Fixed bug where listboxes wouldn't get proper selected sub menu item when using link_list or image_list.
    Fixed so the UI controls are as wide as 4.1.x to avoid wrapping controls in toolbars.
    Fixed so the imagetools dialog is adaptive for smaller screen sizes.
Version 4.2.0 (2015-06-25)
    Added new flat default skin to make the UI more modern.
    Added new imagetools plugin, lets you crop/resize and apply filters to images.
    Added new contextual toolbars support to the API lets you add floating toolbars for specific CSS selectors.
    Added new promise feature fill as tinymce.util.Promise.
    Added new built in image upload feature lets you upload any base64 encoded image within the editor as files.
    Fixed bug where resize handles would appear in the right position in the wrong editor when switching between resizable content in different inline editors.
    Fixed bug where tables would not be inserted in inline mode due to previous float panel fix.
    Fixed bug where floating panels would remain open when focus was lost on inline editors.
    Fixed bug where cut command on Chrome would thrown a browser security exception.
    Fixed bug where IE 11 sometimes would report an incorrect size for images in the image dialog.
    Fixed bug where it wasn't possible to remove inline formatting at the end of block elements.
    Fixed bug where it wasn't possible to delete table cell contents when cell selection was vertical.
    Fixed bug where table cell wasn't emptied from block elements if delete/backspace where pressed in empty cell.
    Fixed bug where cmd+shift+arrow didn't work correctly on Firefox mac when selecting to start/end of line.
    Fixed bug where removal of bogus elements would sometimes remove whitespace between nodes.
    Fixed bug where the resize handles wasn't updated when the main window was resized.
    Fixed so script elements gets removed by default to prevent possible XSS issues in default config implementations.
    Fixed so the UI doesn't need manual reflows when using non native layout managers.
    Fixed so base64 encoded images doesn't slow down the editor on modern browsers while editing.
    Fixed so all UI elements uses touch events to improve mobile device support.
    Removed the touch click quirks patch for iOS since it did more harm than good.
    Removed the non proportional resize handles since. Unproportional resize can still be done by holding the shift key.
Version 4.1.10 (2015-05-05)
    Fixed bug where plugins loaded with compat3x would sometimes throw errors when loading using the jQuery version.
    Fixed bug where extra empty paragraphs would get deleted in WebKit/Blink due to recent Quriks fix.
    Fixed bug where the editor wouldn't work properly on IE 12 due to some required browser sniffing.
    Fixed bug where formatting shortcut keys where interfering with Mac OS X screenshot keys.
    Fixed bug where the caret wouldn't move to the next/previous line boundary on Cmd+Left/Right on Gecko.
    Fixed bug where it wasn't possible to remove formats from very specific nested contents.
    Fixed bug where undo levels wasn't produced when typing letters using the shift or alt+ctrl modifiers.
    Fixed bug where the dirty state wasn't properly updated when typing using the shift or alt+ctrl modifiers.
    Fixed bug where an error would be thrown if an autofocused editor was destroyed quickly after its initialization. Patch provided by thorn0.
    Fixed issue with dirty state not being properly updated on redo operation.
    Fixed issue with entity decoder not handling incorrectly written numeric entities.
    Fixed issue where some PI element values wouldn't be properly encoded.
Version 4.1.9 (2015-03-10)
    Fixed bug where indentation wouldn't work properly for non list elements.
    Fixed bug with image plugin not pulling the image dimensions out correctly if a custom document_base_url was used.
    Fixed bug where ctrl+alt+[1-9] would conflict with the AltGr+[1-9] on Windows. New shortcuts is ctrl+shift+[1-9].
    Fixed bug with removing formatting on nodes in inline mode would sometimes include nodes outside the editor body.
    Fixed bug where extra nbsp:s would be inserted when you replaced a word surrounded by spaces using insertContent.
    Fixed bug with pasting from Google Docs would produce extra strong elements and line feeds.
Version 4.1.8 (2015-03-05)
    Added new html5 sizes attribute to img elements used together with srcset.
    Added new elementpath option that makes it possible to disable the element path but keep the statusbar.
    Added new option table_style_by_css for the table plugin to set table styling with css rather than table attributes.
    Added new link_assume_external_targets option to prompt the user to prepend http:// prefix if the supplied link does not contain a protocol prefix.
    Added new image_prepend_url option to allow a custom base path/url to be added to images.
    Added new table_appearance_options option to make it possible to disable some options.
    Added new image_title option to make it possible to alter the title of the image, disabled by default.
    Fixed bug where selection starting from out side of the body wouldn't produce a proper selection range on IE 11.
    Fixed bug where pressing enter twice before a table moves the cursor in the table and causes a javascript error.
    Fixed bug where advanced image styles were not respected.
    Fixed bug where the less common Shift+Delete didn't produce a proper cut operation on WebKit browsers.
    Fixed bug where image/media size constrain logic would produce NaN when handling non number values.
    Fixed bug where internal classes where removed by the removeformat command.
    Fixed bug with creating links table cell contents with a specific selection would throw a exceptions on WebKit/Blink.
    Fixed bug where valid_classes option didn't work as expected according to docs. Patch provided by thorn0.
    Fixed bug where jQuery plugin would patch the internal methods multiple times. Patch provided by Drew Martin.
    Fixed bug where backspace key wouldn't delete the current selection of newly formatted content.
    Fixed bug where type over of inline formatting elements wouldn't properly keep the format on WebKit/Blink.
    Fixed bug where selection needed to be properly normalized on modern IE versions.
    Fixed bug where Command+Backspace didn't properly delete the whole line of text but the previous word.
    Fixed bug where UI active states wheren't properly updated on IE if you placed caret within the current range.
    Fixed bug where delete/backspace on WebKit/Blink would remove span elements created by the user.
    Fixed bug where delete/backspace would produce incorrect results when deleting between two text blocks with br elements.
    Fixed bug where captions where removed when pasting from MS Office.
    Fixed bug where lists plugin wouldn't properly remove fully selected nested lists.
    Fixed bug where the ttf font used for icons would throw an warning message on Gecko on Mac OS X.
    Fixed a bug where applying a color to text did not update the undo/redo history.
    Fixed so shy entities gets displayed when using the visualchars plugin.
    Fixed so removeformat removes ins/del by default since these might be used for strikethough.
    Fixed so multiple language packs can be loaded and added to the global I18n data structure.
    Fixed so transparent color selection gets treated as a normal color selection. Patch contributed by Alexander Hofbauer.
    Fixed so it's possible to disable autoresize_overflow_padding, autoresize_bottom_margin options by setting them to false.
    Fixed so the charmap plugin shows the description of the character in the dialog. Patch contributed by Jelle Hissink.
    Removed address from the default list of block formats since it tends to be missused.
    Fixed so the pre block format is called preformatted to make it more verbose.
    Fixed so it's possible to context scope translation strings this isn't needed most of the time.
    Fixed so the max length of the width/height input fields of the media dialog is 5 instead of 3.
    Fixed so drag/dropped contents gets properly processed by paste plugin since it's basically a paste. Patch contributed by Greg Fairbanks.
    Fixed so shortcut keys for headers is ctrl+alt+[1-9] instead of ctrl+[1-9] since these are for switching tabs in the browsers.
    Fixed so "u" doesn't get converted into a span element by the legacy input filter. Since this is now a valid HTML5 element.
    Fixed font families in order to provide appropriate web-safe fonts.
Version 4.1.7 (2014-11-27)
    Added HTML5 schema support for srcset, source and picture. Patch contributed by mattheu.
    Added new cache_suffix setting to enable cache busting by producing unique urls.
    Added new paste_convert_word_fake_lists option to enable users to disable the fake lists convert logic.
    Fixed so advlist style changes adds undo levels for each change.
    Fixed bug where WebKit would sometimes produce an exception when the autolink plugin where looking for URLs.
    Fixed bug where IE 7 wouldn't be rendered properly due to aggressive css compression.
    Fixed bug where DomQuery wouldn't accept window as constructor element.
    Fixed bug where the color picker in 3.x dialogs wouldn't work properly. Patch contributed by Callidior.
    Fixed bug where the image plugin wouldn't respect the document_base_url.
    Fixed bug where the jQuery plugin would fail to append to elements named array prototype names.
Version 4.1.6 (2014-10-08)
    Fixed bug with clicking on the scrollbar of the iframe would cause a JS error to be thrown.
    Fixed bug where null would produce an exception if you passed it to selection.setRng.
    Fixed bug where Ctrl/Cmd+Tab would indent the current list item if you switched tabs in the browser.
    Fixed bug where pasting empty cells from Excel would result in a broken table.
    Fixed bug where it wasn't possible to switch back to default list style type.
    Fixed issue where the select all quirk fix would fire for other modifiers than Ctrl/Cmd combinations.
    Replaced jake with grunt since it is more mainstream and has better plugin support.
Version 4.1.5 (2014-09-09)
    Fixed bug where sometimes the resize rectangles wouldn't properly render on images on WebKit/Blink.
    Fixed bug in list plugin where delete/backspace would merge empty LI elements in lists incorrectly.
    Fixed bug where empty list elements would result in empty LI elements without it's parent container.
    Fixed bug where backspace in empty caret formatted element could produce an type error exception of Gecko.
    Fixed bug where lists pasted from word with a custom start index above 9 wouldn't be properly handled.
    Fixed bug where tabfocus plugin would tab out of the editor instance even if the default action was prevented.
    Fixed bug where tabfocus wouldn't tab properly to other adjacent editor instances.
    Fixed bug where the DOMUtils setStyles wouldn't properly removed or update the data-mce-style attribute.
    Fixed bug where dialog select boxes would be placed incorrectly if document.body wasn't statically positioned.
    Fixed bug where pasting would sometimes scroll to the top of page if the user was using the autoresize plugin.
    Fixed bug where caret wouldn't be properly rendered by Chrome when clicking on the iframes documentElement.
    Fixed so custom images for menubutton/splitbutton can be provided. Patch contributed by Naim Hammadi.
    Fixed so the default action of windows closing can be prevented by blocking the default action of the close event.
    Fixed so nodeChange and focus of the editor isn't automatically performed when opening sub dialogs.
Version 4.1.4 (2014-08-21)
    Added new media_filter_html option to media plugin that blocks any conditional comments, scripts etc within a video element.
    Added new content_security_policy option allows you to set custom policy for iframe contents. Patch contributed by Francois Chagnon.
    Fixed bug where activate/deactivate events wasn't firing properly when switching between editors.
    Fixed bug where placing the caret on iOS was difficult due to a WebKit bug with touch events.
    Fixed bug where the resize helper wouldn't render properly on older IE versions.
    Fixed bug where resizing images inside tables on older IE versions would sometimes fail depending mouse position.
    Fixed bug where editor.insertContent would produce an exception when inserting select/option elements.
    Fixed bug where extra empty paragraphs would be produced if block elements where inserted inside span elements.
    Fixed bug where the spellchecker menu item wouldn't be properly checked if spell checking was started before it was rendered.
    Fixed bug where the DomQuery filter function wouldn't remove non elements from collection.
    Fixed bug where document with custom document.domain wouldn't properly render the editor.
    Fixed bug where IE 8 would throw exception when trying to enter invalid color values into colorboxes.
    Fixed bug where undo manager could incorrectly add an extra undo level when custom resize handles was removed.
    Fixed bug where it wouldn't be possible to alter cell properties properly on table cells on IE 8.
    Fixed so the color picker button in table dialog isn't shown unless you include the colorpicker plugin or add your own custom color picker.
    Fixed so activate/deactivate events fire when windowManager opens a window since.
    Fixed so the table advtab options isn't separated by an underscore to normalize naming with image_advtab option.
    Fixed so the table cell dialog has proper padding when the advanced tab in disabled.
Version 4.1.3 (2014-07-29)
    Added event binding logic to tinymce.util.XHR making it possible to override headers and settings before any request is made.
    Fixed bug where drag events wasn't fireing properly on older IE versions since the event handlers where bound to document.
    Fixed bug where drag/dropping contents within the editor on IE would force the contents into plain text mode even if it was internal content.
    Fixed bug where IE 7 wouldn't open menus properly due to a resize bug in the browser auto closing them immediately.
    Fixed bug where the DOMUtils getPos logic wouldn't produce a valid coordinate inside the body if the body was positioned non static.
    Fixed bug where the element path and format state wasn't properly updated if you had the wordcount plugin enabled.
    Fixed bug where a comment at the beginning of source would produce an exception in the formatter logic.
    Fixed bug where setAttrib/getAttrib on null would throw exception together with any hooked attributes like style.
    Fixed bug where table sizes wasn't properly retained when copy/pasting on WebKit/Blink.
    Fixed bug where WebKit/Blink would produce colors in RGB format instead of the forced HEX format when deleting contents.
    Fixed bug where the width attribute wasn't updated on tables if you changed the size inside the table dialog.
    Fixed bug where control selection wasn't properly handled when the caret was placed directly after an image.
    Fixed bug where selecting the contents of table cells using the selection.select method wouldn't place the caret properly.
    Fixed bug where the selection state for images wasn't removed when placing the caret right after an image on WebKit/Blink.
    Fixed bug where all events wasn't properly unbound when and editor instance was removed or destroyed by some external innerHTML call.
    Fixed bug where it wasn't possible or very hard to select images on iOS when the onscreen keyboard was visible.
    Fixed so auto_focus can take a boolean argument this will auto focus the last initialized editor might be useful for single inits.
    Fixed so word auto detect lists logic works better for faked lists that doesn't have specific markup.
    Fixed so nodeChange gets fired on mouseup as it used to before 4.1.1 we optimized that event to fire less often.
    Removed the finish menu item from spellchecker menu since it's redundant you can stop spellchecking by toggling menu item or button.
Version 4.1.2 (2014-07-15)
    Added offset/grep to DomQuery class works basically the same as it's jQuery equivalent.
    Fixed bug where backspace/delete or setContent with an empty string would remove header data when using the fullpage plugin.
    Fixed bug where tinymce.remove with a selector not matching any editors would remove all editors.
    Fixed bug where resizing of the editor didn't work since the theme was calling setStyles instead of setStyle.
    Fixed bug where IE 7 would fail to append html fragments to iframe document when using DomQuery.
    Fixed bug where the getStyle DOMUtils method would produce an exception if it was called with null as it's element.
    Fixed bug where the paste plugin would remove the element if the none of the paste_webkit_styles rules matched the current style.
    Fixed bug where contextmenu table items wouldn't work properly on IE since it would some times fire an incorrect selection change.
    Fixed bug where the padding/border values wasn't used in the size calculation for the body size when using autoresize. Patch contributed by Matt Whelan.
    Fixed bug where conditional word comments wouldn't be properly removed when pasting plain text.
    Fixed bug where resizing would sometime fail on IE 11 when the mouseup occurred inside the resizable element.
    Fixed so the iframe gets initialized without any inline event handlers for better CSP support. Patch contributed by Matt Whelan.
    Fixed so the tinymce.dom.Sizzle is the latest version of sizzle this resolves the document context bug.
Version 4.1.1 (2014-07-08)
    Fixed bug where pasting plain text on some WebKit versions would result in an empty line.
    Fixed bug where resizing images inside tables on IE 11 wouldn't work properly.
    Fixed bug where IE 11 would sometimes throw "Invalid argument" exception when editor contents was set to an empty string.
    Fixed bug where document.activeElement would throw exceptions on IE 9 when that element was hidden or removed from dom.
    Fixed bug where WebKit/Blink sometimes produced br elements with the Apple-interchange-newline class.
    Fixed bug where table cell selection wasn't properly removed when copy/pasting table cells.
    Fixed bug where pasting nested list items from Word wouldn't produce proper semantic nested lists.
    Fixed bug where right clicking using the contextmenu plugin on WebKit/Blink on Mac OS X would select the target current word or line.
    Fixed bug where it wasn't possible to alter table cell properties on IE 8 using the context menu.
    Fixed bug where the resize helper wouldn't be correctly positioned on older IE versions.
    Fixed bug where fullpage plugin would produce an error if you didn't specify a doctype encoding.
    Fixed bug where anchor plugin would get the name/id of the current element even if it wasn't anchor element.
    Fixed bug where visual aids for tables wouldn't be properly disabled when changing the border size.
    Fixed bug where some control selection events wasn't properly fired on older IE versions.
    Fixed bug where table cell selection on older IE versions would prevent resizing of images.
    Fixed bug with paste_data_images paste option not working properly on modern IE versions.
    Fixed bug where custom elements with underscores in the name wasn't properly parsed/serialized.
    Fixed bug where applying inline formats to nested list elements would produce an incorrect formatting result.
    Fixed so it's possible to hide items from elements path by using preventDefault/stopPropagation.
    Fixed so inline mode toolbar gets rendered right aligned if the editable element positioned to the documents right edge.
    Fixed so empty inline elements inside empty block elements doesn't get removed if configured to be kept intact.
    Fixed so DomQuery parentsUntil/prevUntil/nextUntil supports selectors/elements/filters etc.
    Fixed so legacyoutput plugin overrides fontselect and fontsizeselect controls and handles font elements properly.
Version 4.1.0 (2014-06-18)
    Added new file_picker_callback option to replace the old file_browser_callback the latter will still work though.
    Added new custom colors to textcolor plugin will be displayed if a color picker is provided also shows the latest colors.
    Added new color_picker_callback option to enable you to add custom color pickers to the editor.
    Added new advanced tabs to table/cell/row dialogs to enable you to select colors for border/background.
    Added new colorpicker plugin that lets you select colors from a hsv color picker.
    Added new tinymce.util.Color class to handle color parsing and converting.
    Added new colorpicker UI widget element lets you add a hsv color picker to any form/window.
    Added new textpattern plugin that allows you to use markdown like text patterns to format contents.
    Added new resize helper element that shows the current width & height while resizing.
    Added new "once" method to Editor and EventDispatcher enables since callback execution events.
    Added new jQuery like class under tinymce.dom.DomQuery it's exposed on editor instances (editor.$) and globally under (tinymce.$).
    Fixed so the default resize method for images are proportional shift/ctrl can be used to make an unproportional size.
    Fixed bug where the image_dimensions option of the image plugin would cause exceptions when it tried to update the size.
    Fixed bug where table cell dialog class field wasn't properly updated when editing an a table cell with an existing class.
    Fixed bug where Safari on Mac would produce webkit-fake-url for pasted images so these are now removed.
    Fixed bug where the nodeChange event would get fired before the selection was changed when clicking inside the current selection range.
    Fixed bug where valid_classes option would cause exception when it removed internal prefixed classes like mce-item-.
    Fixed bug where backspace would cause navigation in IE 8 on an inline element and after a caret formatting was applied.
    Fixed so placeholder images produced by the media plugin gets selected when inserted/edited.
    Fixed so it's possible to drag in images when the paste_data_images option is enabled. Might be useful for mail clients.
    Fixed so images doesn't get a width/height applied if the image_dimensions option is set to false useful for responsive contents.
    Fixed so it's possible to pass in an optional arguments object for the nodeChanged function to be passed to all nodechange event listeners.
    Fixed bug where media plugin embed code didn't update correctly.<|MERGE_RESOLUTION|>--- conflicted
+++ resolved
@@ -1,4 +1,3 @@
-<<<<<<< HEAD
 Version 5.3.0 (TBD)
     Added `uploadUri` and `blobInfo` to `editorUpload.uploadImages` return type #TINY-4579
     Changed the `link`, `image` and `paste` plugins to use Promises to reduce the bundle size #TINY-4710
@@ -9,10 +8,8 @@
     Fixed table picker breaking in Firefox on low zoom levels #TINY-4728
     Fixed issue with loading or pasting contents with large base64 encoded images on Safari #TINY-4715
     Fixed supplementary special characters being truncated when inserted into the editor. Patch contributed by mlitwin. #TINY-4791
-=======
 Version 5.2.2 (TBD)
     Fixed an issue where anchors could not be inserted on empty lines #TINY-2788
->>>>>>> 47537dd8
 Version 5.2.1 (2020-03-25)
     Fixed the "is decorative" checkbox in the image dialog clearing after certain dialog events #FOAM-11
     Fixed possible uncaught exception when a `style` attribute is removed using a content filter on `setContent` #TINY-4742
