--- conflicted
+++ resolved
@@ -1,12 +1,7 @@
-<<<<<<< HEAD
-import { AlloyComponent, GuiFactory, Behaviour, Focusing, Keying, Toolbar, TestHelpers } from '@ephox/alloy';
-import { UnitTest } from '@ephox/bedrock-client';
-=======
 import { ApproxStructure, Assertions, FocusTools, GeneralSteps, Keyboard, Keys, Logger, Step } from '@ephox/agar';
 import { AlloyComponent, Behaviour, Focusing, GuiFactory, Keying, TestHelpers, Toolbar } from '@ephox/alloy';
-import { UnitTest } from '@ephox/bedrock';
+import { UnitTest } from '@ephox/bedrock-client';
 import { Arr, Option, Result } from '@ephox/katamari';
->>>>>>> 2b3163b5
 
 import { ToolbarDrawer } from 'tinymce/themes/silver/api/Settings';
 import { renderToolbar, renderToolbarGroup } from 'tinymce/themes/silver/ui/toolbar/CommonToolbar';
