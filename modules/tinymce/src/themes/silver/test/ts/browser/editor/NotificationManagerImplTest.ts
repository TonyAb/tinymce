import { ApproxStructure, Assertions, Chain, Guard, Mouse, NamedChain, Pipeline, UiFinder } from '@ephox/agar';
<<<<<<< HEAD
import { UnitTest } from '@ephox/bedrock-client';
import { Editor as McEditor } from '@ephox/mcagar';
import { SugarBody, SugarElement, Traverse } from '@ephox/sugar';
=======
import { Assert, UnitTest } from '@ephox/bedrock-client';
import { HTMLElement } from '@ephox/dom-globals';
import { Editor as McEditor } from '@ephox/mcagar';
import { Body, Compare, Element, Focus, Traverse } from '@ephox/sugar';
>>>>>>> 007474e9

import Editor from 'tinymce/core/api/Editor';
import { NotificationApi } from 'tinymce/core/api/NotificationManager';
import Theme from 'tinymce/themes/silver/Theme';
import { cResizeToPos } from '../../module/UiChainUtils';

UnitTest.asynctest('NotificationManagerImpl test', (success, failure) => {
  Theme();

  const cOpenNotification = (editor: Editor, type: 'info' | 'warning' | 'error' | 'success', text: string, progressBar = false) => Chain.injectThunked(() => editor.notificationManager.open({ type, text, progressBar }));

  const cCloseNotification = Chain.op((notification: NotificationApi) => {
    notification.close();
  });

  const cSetText = (text: string) => Chain.op((notification: NotificationApi) => {
    notification.text(text);
  });

  const cSetProgress = (progress: number) => Chain.op((notification: NotificationApi) => {
    notification.progressBar.value(progress);
  });

  const cAssertFocusable = Chain.op((notification: NotificationApi) => {
    const elm = Element.fromDom(notification.getEl());
    Focus.focus(elm);
    const notificationFocused = Focus.active().exists((focusedElm) => Compare.eq(elm, focusedElm));
    Assert.eq('Notification should be focused', true, notificationFocused);
  });

  const cAssertPosition = (prefix: string, x: number, y: number, diff: number = 5) => Chain.op((notification: NotificationApi) => {
    const elem = Traverse.parent(SugarElement.fromDom(notification.getEl())).getOrDie() as SugarElement<HTMLElement>;
    const top = elem.dom().offsetTop;
    const left = elem.dom().offsetLeft;
    Assertions.assertEq(`${prefix} top position should be ${y}px~=${top}px`, true, Math.abs(y - top) < diff);
    Assertions.assertEq(`${prefix} left position should be ${x}px~=${left}px`, true, Math.abs(x - left) < diff);
  });

  const sNotificationTopStep = Chain.asStep({}, [
    McEditor.cFromSettings({
      theme: 'silver',
      base_url: '/project/tinymce/js/tinymce',
      width: 600,
      toolbar: '',
      menubar: false,
      statusbar: false
    }),
    Chain.async((editor: Editor, onSuccess, onFailure) => {
      const cAssertStructure = (label: string, type: string, message: string, progress?: number) => Chain.op((notification: NotificationApi) => {
        Assertions.assertStructure(label, ApproxStructure.build((s, str, arr) => s.element('div', {
          attrs: {
            role: str.is('alert')
          },
          classes: [
            arr.has('tox-notification'),
            arr.has(`tox-notification--${type}`)
          ],
          children: [
            s.element('div', {
              classes: [ arr.has('tox-notification__icon') ]
            }),
            s.element('div', {
              classes: [ arr.has('tox-notification__body') ],
              children: [
                s.element('p', {
                  children: [ s.text(str.is(message)) ]
                })
              ]
            }),
            ...progress !== undefined ? [
              s.element('div', {
                classes: [ arr.has('tox-progress-bar'), arr.has('tox-progress-indicator') ],
                children: [
                  s.element('div', {
                    classes: [ arr.has('tox-bar-container') ],
                    children: [
                      s.element('div', {
                        classes: [ arr.has('tox-bar') ],
                        styles: {
                          width: str.is(`${progress}%`)
                        }
                      })
                    ]
                  }),
                  s.element('div', {
                    classes: [ arr.has('tox-text') ],
                    children: [ s.text(str.is(`${progress}%`)) ]
                  })
                ]
              })
            ] : [],
            s.element('button', {
              classes: [
                arr.has('tox-notification__dismiss'),
                arr.has('tox-button'),
                arr.has('tox-button--naked'),
                arr.has('tox-button--icon')
              ],
              children: [
                s.element('div', {
                  attrs: {
                    'aria-label': str.is('Close')
                  },
                  classes: [ arr.has('tox-icon') ]
                })
              ]
            })
          ]
        })), SugarElement.fromDom(notification.getEl()));
      });

      Chain.pipeline([
        Chain.control(
          NamedChain.asChain([
            NamedChain.write('nError', cOpenNotification(editor, 'error', 'Message 1')),
            NamedChain.write('nWarn', cOpenNotification(editor, 'warning', 'Message 2')),
            NamedChain.write('nInfo', cOpenNotification(editor, 'info', 'Message 3')),
            NamedChain.write('nSuccess', cOpenNotification(editor, 'success', 'Message 4')),

            // Check initial structure
            NamedChain.direct('nError', cAssertStructure('Check error notification structure', 'error', 'Message 1'), '_'),
            NamedChain.direct('nWarn', cAssertStructure('Check warning notification structure', 'warning', 'Message 2'), '_'),
            NamedChain.direct('nInfo', cAssertStructure('Check info notification structure', 'info', 'Message 3'), '_'),
            NamedChain.direct('nSuccess', cAssertStructure('Check success notification structure', 'success', 'Message 4'), '_'),

            // Check items are positioned so that they are stacked
            NamedChain.direct('nError', cAssertPosition('Error notification', 220, -200), '_'),
            NamedChain.direct('nWarn', cAssertPosition('Warning notification', 220, -152), '_'),
            NamedChain.direct('nInfo', cAssertPosition('Info notification', 220, -104), '_'),
            NamedChain.direct('nSuccess', cAssertPosition('Success notification', 220, -56), '_'),

            NamedChain.direct('nError', cCloseNotification, '_'),

            NamedChain.direct('nWarn', cAssertPosition('Warning notification', 220, -200), '_'),
            NamedChain.direct('nInfo', cAssertPosition('Info notification', 220, -150), '_'),
            NamedChain.direct('nSuccess', cAssertPosition('Success notification', 220, -100), '_'),

            NamedChain.direct('nInfo', cCloseNotification, '_'),

            NamedChain.direct('nWarn', cAssertPosition('Warning notification', 220, -200), '_'),
            NamedChain.direct('nSuccess', cAssertPosition('Success notification', 220, -150), '_'),

            NamedChain.direct('nWarn', cCloseNotification, '_'),
            NamedChain.direct('nSuccess', cCloseNotification, '_')
          ]),
          Guard.addLogging('Check notification stacking and structure')
        ),

        Chain.control(
          Chain.fromChains([
            // Change the text and make sure it updates
            cOpenNotification(editor, 'success', 'Message'),
            cAssertStructure('Check initial notification structure', 'success', 'Message'),
            cSetText('Success message'),
            cAssertStructure('Check success notification structure', 'success', 'Success message'),
            cCloseNotification
          ]),
          Guard.addLogging('Check updating notification text content')
        ),

        Chain.control(
          Chain.fromChains([
            cOpenNotification(editor, 'success', 'Message', true),
            cAssertStructure('Check initial notification structure', 'success', 'Message', 0),
            cSetProgress(50),
            cAssertStructure('Check notification structure with 50% progress', 'success', 'Message', 50),
            cSetProgress(100),
            cAssertStructure('Check notification structure with 100% progress', 'success', 'Message', 100),
            cCloseNotification
          ]),
          Guard.addLogging('Check notification progress bar')
        )
      ], () => onSuccess(editor), onFailure);

    }),
    McEditor.cRemove
  ]);

  const sNotificationBottomStep = Chain.asStep({}, [
    McEditor.cFromSettings({
      theme: 'silver',
      base_url: '/project/tinymce/js/tinymce',
      toolbar_location: 'bottom',
      statusbar: true,
      width: 600,
      height: 400
    }),
    Chain.async((editor: Editor, onSuccess, onFailure) => {
      Chain.pipeline([
        Chain.control(
          NamedChain.asChain([
            NamedChain.writeValue('body', SugarBody.body()),
            NamedChain.write('nError', cOpenNotification(editor, 'error', 'Message 1')),
            NamedChain.write('nWarn', cOpenNotification(editor, 'warning', 'Message 2')),

            // Check items are positioned so that they are stacked
            NamedChain.direct('nError', cAssertPosition('Error notification', 220, -399), '_'),
            NamedChain.direct('nWarn', cAssertPosition('Warning notification', 220, -351), '_'),

            // Shrink the editor to 300px
            NamedChain.direct('body', UiFinder.cFindIn('.tox-statusbar__resize-handle'), 'resizeHandle'),
            NamedChain.direct('resizeHandle', Mouse.cMouseDown, '_'),
            NamedChain.direct('body', cResizeToPos(600, 400, 600, 300), '_'),

            // Check items are positioned so that they are stacked
            NamedChain.direct('nError', cAssertPosition('Error notification', 220, -299), '_'),
            NamedChain.direct('nWarn', cAssertPosition('Warning notification', 220, -251), '_'),

            // Check the notification can be focused
            NamedChain.read('nError', cAssertFocusable),
            NamedChain.read('nWarn', cAssertFocusable),

            NamedChain.direct('nError', cCloseNotification, '_'),
            NamedChain.direct('nWarn', cCloseNotification, '_')
          ]),
          Guard.addLogging('Check notification stacking and structure')
        )
      ], () => onSuccess(editor), onFailure);
    }),
    McEditor.cRemove
  ]);

  Pipeline.async({}, [
    sNotificationTopStep,
    sNotificationBottomStep
  ], success, failure);
});<|MERGE_RESOLUTION|>--- conflicted
+++ resolved
@@ -1,14 +1,7 @@
 import { ApproxStructure, Assertions, Chain, Guard, Mouse, NamedChain, Pipeline, UiFinder } from '@ephox/agar';
-<<<<<<< HEAD
-import { UnitTest } from '@ephox/bedrock-client';
+import { Assert, UnitTest } from '@ephox/bedrock-client';
 import { Editor as McEditor } from '@ephox/mcagar';
-import { SugarBody, SugarElement, Traverse } from '@ephox/sugar';
-=======
-import { Assert, UnitTest } from '@ephox/bedrock-client';
-import { HTMLElement } from '@ephox/dom-globals';
-import { Editor as McEditor } from '@ephox/mcagar';
-import { Body, Compare, Element, Focus, Traverse } from '@ephox/sugar';
->>>>>>> 007474e9
+import { Compare, Focus, SugarBody, SugarElement, Traverse } from '@ephox/sugar';
 
 import Editor from 'tinymce/core/api/Editor';
 import { NotificationApi } from 'tinymce/core/api/NotificationManager';
@@ -18,7 +11,8 @@
 UnitTest.asynctest('NotificationManagerImpl test', (success, failure) => {
   Theme();
 
-  const cOpenNotification = (editor: Editor, type: 'info' | 'warning' | 'error' | 'success', text: string, progressBar = false) => Chain.injectThunked(() => editor.notificationManager.open({ type, text, progressBar }));
+  const cOpenNotification = (editor: Editor, type: 'info' | 'warning' | 'error' | 'success', text: string, progressBar = false) =>
+    Chain.injectThunked(() => editor.notificationManager.open({ type, text, progressBar }));
 
   const cCloseNotification = Chain.op((notification: NotificationApi) => {
     notification.close();
@@ -33,7 +27,7 @@
   });
 
   const cAssertFocusable = Chain.op((notification: NotificationApi) => {
-    const elm = Element.fromDom(notification.getEl());
+    const elm = SugarElement.fromDom(notification.getEl());
     Focus.focus(elm);
     const notificationFocused = Focus.active().exists((focusedElm) => Compare.eq(elm, focusedElm));
     Assert.eq('Notification should be focused', true, notificationFocused);
