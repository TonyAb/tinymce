<<<<<<< HEAD
import { ApproxStructure, Assertions, Chain, GeneralSteps, Logger, Pipeline, UiFinder } from '@ephox/agar';
import { UnitTest } from '@ephox/bedrock-client';
=======
import { ApproxStructure, Assertions, Chain, GeneralSteps, Logger, Pipeline, Step, UiFinder } from '@ephox/agar';
import { UnitTest } from '@ephox/bedrock';
>>>>>>> 2b3163b5
import { TinyApis, TinyLoader } from '@ephox/mcagar';
import { Body, Css, Element } from '@ephox/sugar';

import Editor from 'tinymce/core/api/Editor';
import Theme from 'tinymce/themes/silver/Theme';

UnitTest.asynctest('Inline Editor (Silver) width test', (success, failure) => {
  Theme();

  const sStructureTest = (editor: Editor, container: Element, maxWidth: number) => Logger.t('Check basic container structure and actions', GeneralSteps.sequence([
    Assertions.sAssertStructure(
      'Container structure',
      ApproxStructure.build((s, str, arr) => {
        return s.element('div', {
          classes: [ arr.has('tox-tinymce'), arr.has('tox-tinymce-inline') ],
          children: [
            s.element('div', {
              classes: [ arr.has('tox-editor-container') ],
              children: [
                s.element('div', {
                  classes: [ arr.has('tox-editor-header') ],
                  styles: {
                    'max-width': str.is(`${maxWidth}px`),
                  },
                  children: [
                    s.element('div', {
                      classes: [ arr.has('tox-toolbar') ],
                      attrs: { role: str.is('group') }
                    })
                  ]
                }),
                s.element('div', {
                  classes: [ arr.has('tox-anchorbar') ]
                })
              ]
            }),
            s.element('div', {
              classes: [ arr.has('tox-throbber') ]
            })
          ]
        });
      }),
      container
    )
  ]));

  const sAssetWidth = (uiContainer: Element, maxWidth: number) => Chain.asStep(uiContainer, [
    UiFinder.cFindIn('.tox-toolbar'),
    Chain.op((toolbar) => {
      const widthString = Css.get(toolbar, 'width') || '0px';
      const width = parseInt(widthString.replace('px', ''), 10);
      Assertions.assertEq(`Toolbar with should be less than ${maxWidth}px - ${width}<=${maxWidth}`, true, width <= maxWidth);
    })
  ]);

  const sTestRender = (label: string, settings: Record<string, any>, expectedWidth: number) => {
    return Step.label(label, Step.raw((_, done, die, logs) => {
      TinyLoader.setup((editor, onSuccess, onFailure) => {
          const uiContainer = Element.fromDom(editor.getContainer());
          const tinyApis = TinyApis(editor);

<<<<<<< HEAD
      Pipeline.async({}, [
        tinyApis.sFocus(),
        sStructureTest(editor, uiContainer, width),
        sAssetWidth(uiContainer, width)
      ], onSuccess, onFailure);
    },
    {
      theme: 'silver',
      menubar: false,
      inline: true,
      width,
      toolbar_drawer: false,
      base_url: '/project/tinymce/js/tinymce'
    }, success, failure
  );
=======
          Pipeline.async({}, [
            tinyApis.sFocus,
            sStructureTest(editor, uiContainer, expectedWidth),
            sAssetWidth(uiContainer, expectedWidth)
          ], onSuccess, onFailure, logs);
        },
        {
          theme: 'silver',
          menubar: false,
          inline: true,
          base_url: '/project/tinymce/js/tinymce',
          ...settings
        }, done, die
      );
    }));
  };

  Pipeline.async({}, [
    sTestRender('Check max-width is 400px when set via init', { width: 400 }, 400),
    sTestRender('Check max-width is 400px when set via element', {
      setup: (ed: Editor) => {
        Css.set(Element.fromDom(ed.getElement()), 'width', '400px');
      }
    }, 400),
    sTestRender('Check max-width is constrained to the body width when no width set', {
      setup: (ed: Editor) => {
        ed.on('PreInit', () => {
          Css.set(Body.body(), 'width', '400px');
        });
        ed.on('Remove', () => {
          Css.remove(Body.body(), 'width');
        });
      }
    }, 400),
  ], success, failure);
>>>>>>> 2b3163b5
});<|MERGE_RESOLUTION|>--- conflicted
+++ resolved
@@ -1,10 +1,5 @@
-<<<<<<< HEAD
-import { ApproxStructure, Assertions, Chain, GeneralSteps, Logger, Pipeline, UiFinder } from '@ephox/agar';
+import { ApproxStructure, Assertions, Chain, GeneralSteps, Logger, Pipeline, Step, UiFinder } from '@ephox/agar';
 import { UnitTest } from '@ephox/bedrock-client';
-=======
-import { ApproxStructure, Assertions, Chain, GeneralSteps, Logger, Pipeline, Step, UiFinder } from '@ephox/agar';
-import { UnitTest } from '@ephox/bedrock';
->>>>>>> 2b3163b5
 import { TinyApis, TinyLoader } from '@ephox/mcagar';
 import { Body, Css, Element } from '@ephox/sugar';
 
@@ -31,7 +26,7 @@
                   },
                   children: [
                     s.element('div', {
-                      classes: [ arr.has('tox-toolbar') ],
+                      classes: [ arr.has('tox-toolbar-overlord') ],
                       attrs: { role: str.is('group') }
                     })
                   ]
@@ -52,7 +47,7 @@
   ]));
 
   const sAssetWidth = (uiContainer: Element, maxWidth: number) => Chain.asStep(uiContainer, [
-    UiFinder.cFindIn('.tox-toolbar'),
+    UiFinder.cFindIn('.tox-toolbar-overlord'),
     Chain.op((toolbar) => {
       const widthString = Css.get(toolbar, 'width') || '0px';
       const width = parseInt(widthString.replace('px', ''), 10);
@@ -66,25 +61,8 @@
           const uiContainer = Element.fromDom(editor.getContainer());
           const tinyApis = TinyApis(editor);
 
-<<<<<<< HEAD
-      Pipeline.async({}, [
-        tinyApis.sFocus(),
-        sStructureTest(editor, uiContainer, width),
-        sAssetWidth(uiContainer, width)
-      ], onSuccess, onFailure);
-    },
-    {
-      theme: 'silver',
-      menubar: false,
-      inline: true,
-      width,
-      toolbar_drawer: false,
-      base_url: '/project/tinymce/js/tinymce'
-    }, success, failure
-  );
-=======
           Pipeline.async({}, [
-            tinyApis.sFocus,
+            tinyApis.sFocus(),
             sStructureTest(editor, uiContainer, expectedWidth),
             sAssetWidth(uiContainer, expectedWidth)
           ], onSuccess, onFailure, logs);
@@ -118,5 +96,4 @@
       }
     }, 400),
   ], success, failure);
->>>>>>> 2b3163b5
 });