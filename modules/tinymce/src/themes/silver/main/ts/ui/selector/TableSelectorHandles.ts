<<<<<<< HEAD
import { AlloyComponent, Attachment, Behaviour, Boxes, Button, DragCoord, Dragging, GuiFactory, Memento, Unselecting } from '@ephox/alloy';
import { Arr, Cell, Option } from '@ephox/katamari';
import { PlatformDetection } from '@ephox/sand';
import { Css, Element, Position, Traverse } from '@ephox/sugar';
=======
import { AlloyComponent, Attachment, Behaviour, Boxes, Button, DragCoord, Dragging, DraggingTypes, GuiFactory, Memento, Unselecting } from '@ephox/alloy';
import { ClientRect } from '@ephox/dom-globals';
import { Arr, Cell, Option } from '@ephox/katamari';
import { PlatformDetection } from '@ephox/sand';
import { Compare, Css, Element, Position, Traverse } from '@ephox/sugar';
>>>>>>> 27d5fc89

import Editor from 'tinymce/core/api/Editor';

const platform = PlatformDetection.detect();

const snapWidth = 40;
const snapOffset = snapWidth / 2;

// const insertDebugDiv = (left, top, width, height, color, clazz) => {
//   const debugArea = Element.fromHtml(`<div class="${clazz}"></div>`);
//   Css.setAll(debugArea, {
//     'left': left.toString() + 'px',
//     'top': top.toString() + 'px',
//     'background-color': color,
//     'position': 'absolute',
//     'width': width.toString() + 'px',
//     'height': height.toString() + 'px',
//     'opacity': '0.2'
//   });
//   Insert.append(Body.body(), debugArea);
// };

const calcSnap = (selectorOpt: Option<AlloyComponent>, td: Element, x: number, y: number, width: number, height: number) => {
  return selectorOpt.fold(() => {
    return Dragging.snap({
      sensor: DragCoord.absolute(x - snapOffset, y - snapOffset),
      range: Position(width, height),
      output: DragCoord.absolute(Option.some(x), Option.some(y)),
      extra: {
        td
      }
    });
  }, (selectorHandle) => {
    const sensorLeft = x - snapOffset;
    const sensorTop = y - snapOffset;
    const sensorWidth = snapWidth; // box.width();
    const sensorHeight = snapWidth; // box.height();
    const rect = selectorHandle.element().dom().getBoundingClientRect();
    // insertDebugDiv(sensorLeft, sensorTop, sensorWidth, sensorHeight, 'green', 'top-left-snap-debug');
    return Dragging.snap({
      sensor: DragCoord.absolute(sensorLeft, sensorTop),
      range: Position(sensorWidth, sensorHeight),
      output: DragCoord.absolute(Option.some(x - (rect.width / 2)), Option.some(y - (rect.height / 2))),
      extra: {
        td
      }
    });
  });
};

const getSnapsConfig = (getSnapPoints: () => DraggingTypes.SnapConfig[], cell: Cell<Option<Element>>, onChange: (td: Element) => void): DraggingTypes.SnapsConfig => {
  // Can't use Option.is() here since we need to do a dom compare, not an equality compare
  const isSameCell = (cellOpt: Option<Element>, td: Element) => cellOpt.exists((currentTd) => Compare.eq(currentTd, td));

  return {
    getSnapPoints,
    leftAttr: 'data-drag-left',
    topAttr: 'data-drag-top',
    onSensor: (component, extra) => {
      const td = extra.td;
      if (!isSameCell(cell.get(), td)) {
        cell.set(Option.some(td));
        onChange(td);
      }
    },
    mustSnap: true
  };
};

const createSelector = (snaps: DraggingTypes.SnapsConfig) => Memento.record(
  Button.sketch({
    dom: {
      tag: 'div',
      classes: ['tox-selector']
    },

    buttonBehaviours: Behaviour.derive([
      Dragging.config({
        mode: platform.deviceType.isTouch() ? 'touch' : 'mouse',
        blockerClass: 'blocker',
        snaps
      }),
      Unselecting.config({ })
    ]),
    eventOrder: {
      // Because this is a button, allow dragging. It will stop clicking.
      mousedown: [ 'dragging', 'alloy.base.behaviour' ]
    }
  })
);

const setup = (editor: Editor, sink: AlloyComponent) => {
  const tlTds = Cell<Element[]>([]);
  const brTds = Cell<Element[]>([]);
  const isVisible = Cell<Boolean>(false);
  const startCell = Cell<Option<Element>>(Option.none());
  const finishCell = Cell<Option<Element>>(Option.none());

  const getTopLeftSnap = (td: Element) => {
    const box = Boxes.absolute(td);
    return calcSnap(memTopLeft.getOpt(sink), td, box.x(), box.y(), box.width(), box.height());
  };

  const getTopLeftSnaps = () => {
    // const body = Body.body();
    // const debugs = SelectorFilter.descendants(body, '.top-left-snap-debug');
    // Arr.each(debugs, (debugArea) => {
    //   Remove.remove(debugArea);
    // });
    return Arr.map(tlTds.get(), (td) => {
      return getTopLeftSnap(td);
    });
  };

  const getBottomRightSnap = (td: Element) => {
    const box = Boxes.absolute(td);
    return calcSnap(memBottomRight.getOpt(sink), td, box.right(), box.bottom(), box.width(), box.height());
  };

  const getBottomRightSnaps = () => {
    // const body = Body.body();
    // const debugs = SelectorFilter.descendants(body, '.bottom-right-snap-debug');
    // Arr.each(debugs, (debugArea) => {
    //   Remove.remove(debugArea);
    // });
    return Arr.map(brTds.get(), (td) => {
      return getBottomRightSnap(td);
    });
  };

<<<<<<< HEAD
  const topLeftSnaps = {
    getSnapPoints: getTopLeftSnaps,
    leftAttr: 'data-drag-left',
    topAttr: 'data-drag-top',
    onSensor: (component, extra) => {
      const start = extra.td;
      startCell.set(Option.some(start));
      finishCell.get().each((finish) => {
        editor.fire('tableselectorchange', {
          start,
          finish
        });
      });
    },
    mustSnap: true
  };

  const bottomRightSnaps = {
    getSnapPoints: getBottomRightSnaps,
    leftAttr: 'data-drag-left',
    topAttr: 'data-drag-top',
    onSensor: (component, extra) => {
      const finish = extra.td;
      finishCell.set(Option.some(finish));
      startCell.get().each((start) => {
        editor.fire('tableselectorchange', {
          start,
          finish
        });
      });
    },
    mustSnap: true
  };

  const memTopLeft  = Memento.record(
    Button.sketch({
      dom: {
        tag: 'div',
        classes: ['tox-selector']
      },

      buttonBehaviours: Behaviour.derive([
        Dragging.config(
          platform.deviceType.isTouch() ? {
            mode: 'touch',
            snaps: topLeftSnaps
          } : {
            mode: 'mouse',
            blockerClass: 'blocker',
            snaps: topLeftSnaps
          }
        ),
        Unselecting.config({ })
      ]),
      eventOrder: {
        // Because this is a button, allow dragging. It will stop clicking.
        mousedown: [ 'dragging', 'alloy.base.behaviour' ],
        touchstart: [ 'dragging', 'alloy.base.behaviour' ]
      }
    })
  );
=======
  const topLeftSnaps = getSnapsConfig(getTopLeftSnaps, startCell, (start) => {
    finishCell.get().each((finish) => {
      editor.fire('TableSelectorChange', { start, finish });
    });
  });
>>>>>>> 27d5fc89

  const bottomRightSnaps = getSnapsConfig(getBottomRightSnaps, finishCell, (finish) => {
    startCell.get().each((start) => {
      editor.fire('TableSelectorChange', { start, finish });
    });
  });

<<<<<<< HEAD
      buttonBehaviours: Behaviour.derive([
        Dragging.config(
          platform.deviceType.isTouch() ? {
            mode: 'touch',
            snaps: bottomRightSnaps
          } : {
            mode: 'mouse',
            blockerClass: 'blocker',
            snaps: bottomRightSnaps
          }
        ),
        Unselecting.config({ })
      ]),
      eventOrder: {
        // Because this is a button, allow dragging. It will stop clicking.
        mousedown: [ 'dragging', 'alloy.base.behaviour' ],
        touchstart: [ 'dragging', 'alloy.base.behaviour' ]
      }
    })
  );
=======
  const memTopLeft = createSelector(topLeftSnaps);
  const memBottomRight = createSelector(bottomRightSnaps);
>>>>>>> 27d5fc89

  const topLeft = GuiFactory.build(memTopLeft.asSpec());
  const bottomRight = GuiFactory.build(memBottomRight.asSpec());

  const showOrHideHandle = (selector: AlloyComponent, cell: Element, isAbove: (rect: ClientRect) => boolean, isBelow: (rect: ClientRect, viewportHeight: number) => boolean) => {
    const cellRect = cell.dom().getBoundingClientRect();
    Css.remove(selector.element(), 'display');
    const viewportHeight = Traverse.defaultView(Element.fromDom(editor.getBody())).dom().innerHeight;
    const aboveViewport = isAbove(cellRect);
    const belowViewport = isBelow(cellRect, viewportHeight);
    if (aboveViewport || belowViewport) {
      Css.set(selector.element(), 'display', 'none');
    }
  };

  const snapTo = (selector: AlloyComponent, cell: Element, getSnapConfig: (cell: Element) => DraggingTypes.SnapConfig, pos: 'top' | 'bottom') => {
    const snap = getSnapConfig(cell);
    Dragging.snapTo(selector, snap);
    const isAbove = (rect: ClientRect) => {
      return rect[pos] < 0;
    };
    const isBelow = (rect: ClientRect, viewportHeight: number) => {
      return rect[pos] > viewportHeight;
    };
    showOrHideHandle(selector, cell, isAbove, isBelow);
  };

  const snapTopLeft = (cell: Element) => snapTo(topLeft, cell, getTopLeftSnap, 'top');
  const snapLastTopLeft = () => startCell.get().each(snapTopLeft);

  const snapBottomRight = (cell: Element) => snapTo(bottomRight, cell, getBottomRightSnap, 'bottom');
  const snapLastBottomRight = () => finishCell.get().each(snapBottomRight);

  // TODO: Make this work for desktop maybe?
  if (platform.deviceType.isTouch()) {
    editor.on('TableSelectionChange', (e) => {
      if (!isVisible.get()) {
        Attachment.attach(sink, topLeft);
        Attachment.attach(sink, bottomRight);
        isVisible.set(true);
      }
      startCell.set(Option.some(e.start));
      finishCell.set(Option.some(e.finish));

      e.otherCells.each((otherCells) => {
        tlTds.set(otherCells.upOrLeftCells);
        brTds.set(otherCells.downOrRightCells);

        snapTopLeft(e.start);
        snapBottomRight(e.finish);
      });
    });

    editor.on('resize ScrollContent', () => {
      snapLastTopLeft();
      snapLastBottomRight();
    });

    editor.on('TableSelectionClear', () => {
      if (isVisible.get()) {
        Attachment.detach(topLeft);
        Attachment.detach(bottomRight);
        isVisible.set(false);
      }
      startCell.set(Option.none());
      finishCell.set(Option.none());
    });
  }
};

export default {
  setup
};<|MERGE_RESOLUTION|>--- conflicted
+++ resolved
@@ -1,15 +1,8 @@
-<<<<<<< HEAD
-import { AlloyComponent, Attachment, Behaviour, Boxes, Button, DragCoord, Dragging, GuiFactory, Memento, Unselecting } from '@ephox/alloy';
-import { Arr, Cell, Option } from '@ephox/katamari';
-import { PlatformDetection } from '@ephox/sand';
-import { Css, Element, Position, Traverse } from '@ephox/sugar';
-=======
 import { AlloyComponent, Attachment, Behaviour, Boxes, Button, DragCoord, Dragging, DraggingTypes, GuiFactory, Memento, Unselecting } from '@ephox/alloy';
 import { ClientRect } from '@ephox/dom-globals';
 import { Arr, Cell, Option } from '@ephox/katamari';
 import { PlatformDetection } from '@ephox/sand';
 import { Compare, Css, Element, Position, Traverse } from '@ephox/sugar';
->>>>>>> 27d5fc89
 
 import Editor from 'tinymce/core/api/Editor';
 
@@ -96,7 +89,8 @@
     ]),
     eventOrder: {
       // Because this is a button, allow dragging. It will stop clicking.
-      mousedown: [ 'dragging', 'alloy.base.behaviour' ]
+      mousedown: [ 'dragging', 'alloy.base.behaviour' ],
+      touchstart: [ 'dragging', 'alloy.base.behaviour' ]
     }
   })
 );
@@ -140,75 +134,11 @@
     });
   };
 
-<<<<<<< HEAD
-  const topLeftSnaps = {
-    getSnapPoints: getTopLeftSnaps,
-    leftAttr: 'data-drag-left',
-    topAttr: 'data-drag-top',
-    onSensor: (component, extra) => {
-      const start = extra.td;
-      startCell.set(Option.some(start));
-      finishCell.get().each((finish) => {
-        editor.fire('tableselectorchange', {
-          start,
-          finish
-        });
-      });
-    },
-    mustSnap: true
-  };
-
-  const bottomRightSnaps = {
-    getSnapPoints: getBottomRightSnaps,
-    leftAttr: 'data-drag-left',
-    topAttr: 'data-drag-top',
-    onSensor: (component, extra) => {
-      const finish = extra.td;
-      finishCell.set(Option.some(finish));
-      startCell.get().each((start) => {
-        editor.fire('tableselectorchange', {
-          start,
-          finish
-        });
-      });
-    },
-    mustSnap: true
-  };
-
-  const memTopLeft  = Memento.record(
-    Button.sketch({
-      dom: {
-        tag: 'div',
-        classes: ['tox-selector']
-      },
-
-      buttonBehaviours: Behaviour.derive([
-        Dragging.config(
-          platform.deviceType.isTouch() ? {
-            mode: 'touch',
-            snaps: topLeftSnaps
-          } : {
-            mode: 'mouse',
-            blockerClass: 'blocker',
-            snaps: topLeftSnaps
-          }
-        ),
-        Unselecting.config({ })
-      ]),
-      eventOrder: {
-        // Because this is a button, allow dragging. It will stop clicking.
-        mousedown: [ 'dragging', 'alloy.base.behaviour' ],
-        touchstart: [ 'dragging', 'alloy.base.behaviour' ]
-      }
-    })
-  );
-=======
   const topLeftSnaps = getSnapsConfig(getTopLeftSnaps, startCell, (start) => {
     finishCell.get().each((finish) => {
       editor.fire('TableSelectorChange', { start, finish });
     });
   });
->>>>>>> 27d5fc89
 
   const bottomRightSnaps = getSnapsConfig(getBottomRightSnaps, finishCell, (finish) => {
     startCell.get().each((start) => {
@@ -216,31 +146,8 @@
     });
   });
 
-<<<<<<< HEAD
-      buttonBehaviours: Behaviour.derive([
-        Dragging.config(
-          platform.deviceType.isTouch() ? {
-            mode: 'touch',
-            snaps: bottomRightSnaps
-          } : {
-            mode: 'mouse',
-            blockerClass: 'blocker',
-            snaps: bottomRightSnaps
-          }
-        ),
-        Unselecting.config({ })
-      ]),
-      eventOrder: {
-        // Because this is a button, allow dragging. It will stop clicking.
-        mousedown: [ 'dragging', 'alloy.base.behaviour' ],
-        touchstart: [ 'dragging', 'alloy.base.behaviour' ]
-      }
-    })
-  );
-=======
   const memTopLeft = createSelector(topLeftSnaps);
   const memBottomRight = createSelector(bottomRightSnaps);
->>>>>>> 27d5fc89
 
   const topLeft = GuiFactory.build(memTopLeft.asSpec());
   const bottomRight = GuiFactory.build(memBottomRight.asSpec());
