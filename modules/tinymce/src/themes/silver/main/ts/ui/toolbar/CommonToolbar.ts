/**
 * Copyright (c) Tiny Technologies, Inc. All rights reserved.
 * Licensed under the LGPL or a commercial license.
 * For LGPL see License.txt in the project root for license information.
 * For commercial licenses see https://www.tiny.cloud/
 */

import { AddEventsBehaviour, AlloyComponent, AlloyEvents, AlloySpec, Behaviour, Boxes, Focusing, Keying, SplitFloatingToolbar as AlloySplitFloatingToolbar, SplitSlidingToolbar as AlloySplitSlidingToolbar, Tabstopping, Toolbar as AlloyToolbar, ToolbarGroup as AlloyToolbarGroup } from '@ephox/alloy';
import { Arr, Fun, Option, Result } from '@ephox/katamari';
import { Traverse } from '@ephox/sugar';
import { ToolbarMode } from '../../api/Settings';
import { UiFactoryBackstage } from '../../backstage/Backstage';
import * as Channels from '../../Channels';
import { createReadonlyReceivingForOverflow } from '../../ReadOnly';
import { renderIconButtonSpec } from '../general/Button';
import { ToolbarButtonClasses } from './button/ButtonClasses';

export interface MoreDrawerData {
  lazyMoreButton: () => AlloyComponent;
  lazyToolbar: () => AlloyComponent;
  lazyHeader: () => AlloyComponent;
}
export interface ToolbarSpec {
  type: ToolbarMode;
  uid: string;
  cyclicKeying: boolean;
  onEscape: (comp: AlloyComponent) => Option<boolean>;
  initGroups: ToolbarGroup[];
  attributes?: Record<string, string>;
}
export interface MoreDrawerToolbarSpec extends ToolbarSpec {
  getSink: () => Result<AlloyComponent, string>;
  backstage: UiFactoryBackstage;
  moreDrawerData?: MoreDrawerData;
}

export interface ToolbarGroup {
  title: Option<string>;
  items: AlloySpec[];
}

const renderToolbarGroupCommon = (toolbarGroup: ToolbarGroup) => {
  const attributes = toolbarGroup.title.fold(() => {
    return {};
  },
    (title) => {
      return { attributes: { title } };
    });
  return {
    dom: {
      tag: 'div',
      classes: ['tox-toolbar__group'],
      ...attributes
    },

    components: [
      AlloyToolbarGroup.parts().items({})
    ],

    items: toolbarGroup.items,
    markers: {
      // nav within a group breaks if disabled buttons are first in their group so skip them
      itemSelector: '*:not(.tox-split-button) > .tox-tbtn:not([disabled]), .tox-split-button:not([disabled]), .tox-toolbar-nav-js:not([disabled])'
    },
    tgroupBehaviours: Behaviour.derive([
      Tabstopping.config({}),
      Focusing.config({})
    ])
  };
};

const renderToolbarGroup = (toolbarGroup: ToolbarGroup) => {
  return AlloyToolbarGroup.sketch(renderToolbarGroupCommon(toolbarGroup));
};

const getToolbarbehaviours = (toolbarSpec: ToolbarSpec, modeName, getOverflow: (comp: AlloyComponent) => Option<AlloyComponent>) => {
  const onAttached = AlloyEvents.runOnAttached(function (component) {
    const groups = Arr.map(toolbarSpec.initGroups, renderToolbarGroup);
    AlloyToolbar.setGroups(component, groups);
  });

  return Behaviour.derive([
    Keying.config({
      // Tabs between groups
      mode: modeName,
      onEscape: toolbarSpec.onEscape,
      selector: '.tox-toolbar__group'
    }),
    AddEventsBehaviour.config('toolbar-events', [ onAttached ]),
    createReadonlyReceivingForOverflow(getOverflow)
  ]);
};

const renderMoreToolbarCommon = (toolbarSpec: MoreDrawerToolbarSpec, getOverflow: (comp: AlloyComponent) => Option<AlloyComponent>) => {
  const modeName = toolbarSpec.cyclicKeying ? 'cyclic' : 'acyclic';

  return {
    uid: toolbarSpec.uid,
    dom: {
      tag: 'div',
      classes: ['tox-toolbar-overlord']
    },
    parts: {
      // This already knows it is a toolbar group
      'overflow-group': renderToolbarGroupCommon({
        title: Option.none(),
        items: []
      }),
      'overflow-button': renderIconButtonSpec({
        name: 'more',
        icon: Option.some('more-drawer'),
        disabled: false,
        tooltip: Option.some('More...'),
        primary: false,
        borderless: false
      }, Option.none(), toolbarSpec.backstage.shared.providers)
    },
    splitToolbarBehaviours: getToolbarbehaviours(toolbarSpec, modeName, getOverflow)
  };
};

const renderFloatingMoreToolbar = (toolbarSpec: MoreDrawerToolbarSpec) => {
  const baseSpec = renderMoreToolbarCommon(toolbarSpec, AlloySplitFloatingToolbar.getOverflow);
  const overflowXOffset = 4;

  const primary = AlloySplitFloatingToolbar.parts().primary({
    dom: {
      tag: 'div',
      classes: ['tox-toolbar__primary']
    }
  });

  return AlloySplitFloatingToolbar.sketch({
    ...baseSpec,
    lazySink: toolbarSpec.getSink,
    getOverflowBounds: () => {
      // Restrict the left/right bounds to the editor header width, but don't restrict the top/height
      const headerElem = toolbarSpec.moreDrawerData.lazyHeader().element();
      const headerBounds = Boxes.absolute(headerElem);
      const docElem = Traverse.documentElement(headerElem);
      const docBounds = Boxes.absolute(docElem);
      const minTop = Math.min(docBounds.y(), headerBounds.x());
      return Boxes.bounds(
<<<<<<< HEAD
        headerBounds.x + overflowXOffset,
        docBounds.y,
        headerBounds.width - overflowXOffset * 2,
        docBounds.height
=======
        headerBounds.x() + overflowXOffset,
        minTop,
        headerBounds.width() - overflowXOffset * 2,
        Math.max(docBounds.height(), headerBounds.bottom() - minTop)
>>>>>>> e95369e5
      );
    },
    parts: {
      ...baseSpec.parts,
      overflow: {
        dom: {
          tag: 'div',
          classes: ['tox-toolbar__overflow'],
          attributes: toolbarSpec.attributes
        }
      }
    },
    components: [ primary ],
    markers: {
      overflowToggledClass: ToolbarButtonClasses.Ticked
    }
  });
};

const renderSlidingMoreToolbar = (toolbarSpec: MoreDrawerToolbarSpec) => {
  const primary = AlloySplitSlidingToolbar.parts().primary({
    dom: {
      tag: 'div',
      classes: ['tox-toolbar__primary']
    }
  });

  const overflow = AlloySplitSlidingToolbar.parts().overflow({
    dom: {
      tag: 'div',
      classes: ['tox-toolbar__overflow']
    }
  });

  const baseSpec = renderMoreToolbarCommon(toolbarSpec, Option.none);

  return AlloySplitSlidingToolbar.sketch({
    ...baseSpec,
    components: [ primary, overflow ],
    markers: {
      openClass: 'tox-toolbar__overflow--open',
      closedClass: 'tox-toolbar__overflow--closed',
      growingClass: 'tox-toolbar__overflow--growing',
      shrinkingClass: 'tox-toolbar__overflow--shrinking',
      overflowToggledClass: ToolbarButtonClasses.Ticked
    },
    onOpened: (comp) => {
      comp.getSystem().broadcastOn([ Channels.toolbarHeightChange() ], { type: 'opened' });
    },
    onClosed: (comp) => {
      comp.getSystem().broadcastOn([ Channels.toolbarHeightChange() ], { type: 'closed' });
    }
  });
};

const renderToolbar = (toolbarSpec: ToolbarSpec) => {
  const modeName = toolbarSpec.cyclicKeying ? 'cyclic' : 'acyclic';

  return AlloyToolbar.sketch({
    uid: toolbarSpec.uid,
    dom: {
      tag: 'div',
      classes: ['tox-toolbar'].concat(toolbarSpec.type === ToolbarMode.scrolling ? [ 'tox-toolbar--scrolling' ] : [])
    },
    components: [
      AlloyToolbar.parts().groups({})
    ],

    toolbarBehaviours: getToolbarbehaviours(toolbarSpec, modeName, Fun.constant(Option.none()))
  });
};

export { renderToolbarGroup, renderToolbar, renderFloatingMoreToolbar, renderSlidingMoreToolbar };<|MERGE_RESOLUTION|>--- conflicted
+++ resolved
@@ -139,19 +139,12 @@
       const headerBounds = Boxes.absolute(headerElem);
       const docElem = Traverse.documentElement(headerElem);
       const docBounds = Boxes.absolute(docElem);
-      const minTop = Math.min(docBounds.y(), headerBounds.x());
+      const minTop = Math.min(docBounds.y, headerBounds.x);
       return Boxes.bounds(
-<<<<<<< HEAD
         headerBounds.x + overflowXOffset,
-        docBounds.y,
+        minTop,
         headerBounds.width - overflowXOffset * 2,
-        docBounds.height
-=======
-        headerBounds.x() + overflowXOffset,
-        minTop,
-        headerBounds.width() - overflowXOffset * 2,
-        Math.max(docBounds.height(), headerBounds.bottom() - minTop)
->>>>>>> e95369e5
+        Math.max(docBounds.height, headerBounds.bottom - minTop)
       );
     },
     parts: {
