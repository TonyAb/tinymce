/**
 * Copyright (c) Tiny Technologies, Inc. All rights reserved.
 * Licensed under the LGPL or a commercial license.
 * For LGPL see License.txt in the project root for license information.
 * For commercial licenses see https://www.tiny.cloud/
 */

import { Types } from '@ephox/bridge';
import { File, URL } from '@ephox/dom-globals';
<<<<<<< HEAD
import { Arr, Merger, Option, Type } from '@ephox/katamari';

=======
import { Arr, FutureResult, Merger, Option, Type } from '@ephox/katamari';
>>>>>>> b579315f
import Editor from 'tinymce/core/api/Editor';
import { BlobInfo } from 'tinymce/core/api/file/BlobCache';
import { StyleMap } from 'tinymce/core/api/html/Styles';
import { getStyleValue, ImageData } from '../core/ImageData';
import { insertOrUpdateImage, normalizeCss as doNormalizeCss } from '../core/ImageSelection';
import { ListUtils } from '../core/ListUtils';
import Uploader from '../core/Uploader';
import * as Utils from '../core/Utils';
import { AdvTab } from './AdvTab';
import { collect } from './DialogInfo';
import { API, ImageDialogData, ImageDialogInfo, ListValue } from './DialogTypes';
import { MainTab } from './MainTab';
import { UploadTab } from './UploadTab';

interface ChangeEvent {
  name: string;
}

interface Size {
  width: string;
  height: string;
}

interface Helpers {
  onSubmit: (info: ImageDialogInfo) => (api: API) => void;
  imageSize: (url: string) => Promise<Size>;
  addToBlobCache: (blobInfo: BlobInfo) => void;
  createBlobCache: (file: File, blobUri: string, dataUrl: string) => BlobInfo;
  alertErr: (api: API, message: string) => void;
  normalizeCss: (cssText: string) => string;
  parseStyle: (cssText: string) => StyleMap;
  serializeStyle: (stylesArg: StyleMap, name?: string) => string;
}

interface ImageDialogState {
  prevImage: Option<ListValue>;
  prevAlt: string;
  open: boolean;
}

const createState = (info: ImageDialogInfo) => ({
  prevImage: ListUtils.findEntry(info.imageList, info.image.src),
  prevAlt: info.image.alt,
  open: true
});

const fromImageData = (image: ImageData): ImageDialogData => ({
  src: {
    value: image.src,
    meta: { }
  },
  images: image.src,
  alt: image.alt,
  title: image.title,
  dimensions: {
    width: image.width,
    height: image.height
  },
  classes: image.class,
  caption: image.caption,
  style: image.style,
  vspace: image.vspace,
  border: image.border,
  hspace: image.hspace,
  borderstyle: image.borderStyle,
  fileinput: [],
  isDecorative: image.isDecorative
});

const toImageData = (data: ImageDialogData): ImageData => ({
  src: data.src.value,
  alt: data.alt,
  title: data.title,
  width: data.dimensions.width,
  height: data.dimensions.height,
  class: data.classes,
  style: data.style,
  caption: data.caption,
  hspace: data.hspace,
  vspace: data.vspace,
  border: data.border,
  borderStyle: data.borderstyle,
  isDecorative: data.isDecorative
});

const addPrependUrl2 = (info: ImageDialogInfo, srcURL: string): Option<string> => {
  // Add the prependURL
  if (!/^(?:[a-zA-Z]+:)?\/\//.test(srcURL)) {
    return info.prependURL.bind((prependUrl) => {
      if (srcURL.substring(0, prependUrl.length) !== prependUrl) {
        return Option.some(prependUrl + srcURL);
      }
      return Option.none();
    });
  }
  return Option.none();
};

const addPrependUrl = (info: ImageDialogInfo, api: API) => {
  const data = api.getData();
  addPrependUrl2(info, data.src.value).each((srcURL) => {
    api.setData({ src: { value: srcURL, meta: data.src.meta } });
  });
};

const formFillFromMeta2 = (info: ImageDialogInfo, data: ImageDialogData, meta: ImageDialogData['src']['meta']): void => {
  if (info.hasDescription && Type.isString(meta.alt)) {
    data.alt = meta.alt;
  }
  if (info.hasAccessibilityOptions) {
    data.isDecorative = meta.isDecorative || data.isDecorative || false;
  }
  if (info.hasImageTitle && Type.isString(meta.title)) {
    data.title = meta.title;
  }
  if (info.hasDimensions) {
    if (Type.isString(meta.width)) {
      data.dimensions.width = meta.width;
    }
    if (Type.isString(meta.height)) {
      data.dimensions.height = meta.height;
    }
  }
  if (Type.isString(meta.class)) {
    ListUtils.findEntry(info.classList, meta.class).each((entry) => {
      data.classes = entry.value;
    });
  }
  if (info.hasImageCaption) {
    if (Type.isBoolean(meta.caption)) {
      data.caption = meta.caption;
    }
  }
  if (info.hasAdvTab) {
    if (Type.isString(meta.style)) {
      data.style = meta.style;
    }
    if (Type.isString(meta.vspace)) {
      data.vspace = meta.vspace;
    }
    if (Type.isString(meta.border)) {
      data.border = meta.border;
    }
    if (Type.isString(meta.hspace)) {
      data.hspace = meta.hspace;
    }
    if (Type.isString(meta.borderstyle)) {
      data.borderstyle = meta.borderstyle;
    }
  }
};

const formFillFromMeta = (info: ImageDialogInfo, api: API) => {
  const data = api.getData();
  const meta = data.src.meta;
  if (meta !== undefined) {
    const newData = Merger.deepMerge({}, data);
    formFillFromMeta2(info, newData, meta);
    api.setData(newData);
  }
};

const calculateImageSize = (helpers: Helpers, info: ImageDialogInfo, state: ImageDialogState, api: API) => {
  const data = api.getData();
  const url = data.src.value;
  const meta = data.src.meta || {};
  if (!meta.width && !meta.height && info.hasDimensions) {
    helpers.imageSize(url).then((size) => {
      if (state.open) {
        api.setData({ dimensions: size });
      }
    });
  }
};

const updateImagesDropdown = (info: ImageDialogInfo, state: ImageDialogState, api: API) => {
  const data = api.getData();
  const image = ListUtils.findEntry(info.imageList, data.src.value);
  state.prevImage = image;
  api.setData({ images: image.map((entry) => entry.value).getOr('') });
};

const changeSrc = (helpers: Helpers, info: ImageDialogInfo, state: ImageDialogState, api: API) => {
  addPrependUrl(info, api);
  formFillFromMeta(info, api);
  calculateImageSize(helpers, info, state, api);
  updateImagesDropdown(info, state, api);
};

const changeImages = (helpers: Helpers, info: ImageDialogInfo, state: ImageDialogState, api: API) => {
  const data = api.getData();
  const image = ListUtils.findEntry(info.imageList, data.images);
  image.each((img) => {
    const updateAlt = data.alt === '' || state.prevImage.map((image) => image.text === data.alt).getOr(false);
    if (updateAlt) {
      if (img.value === '') {
        api.setData({ src: img, alt: state.prevAlt });
      } else {
        api.setData({ src: img, alt: img.text });
      }
    } else {
      api.setData({ src: img });
    }
  });
  state.prevImage = image;
  changeSrc(helpers, info, state, api);
};

const calcVSpace = (css: StyleMap): string => {
  const matchingTopBottom = css['margin-top'] && css['margin-bottom'] &&
    css['margin-top'] === css['margin-bottom'];
  return matchingTopBottom ? Utils.removePixelSuffix(String(css['margin-top'])) : '';
};

const calcHSpace = (css: StyleMap): string => {
  const matchingLeftRight = css['margin-right'] && css['margin-left'] &&
    css['margin-right'] === css['margin-left'];
  return matchingLeftRight ? Utils.removePixelSuffix(String(css['margin-right'])) : '';
};

const calcBorderWidth = (css: StyleMap): string => {
  return css['border-width'] ? Utils.removePixelSuffix(String(css['border-width'])) : '';
};

const calcBorderStyle = (css: StyleMap): string => {
  return css['border-style'] ? String(css['border-style']) : '';
};

const calcStyle = (parseStyle: Helpers['parseStyle'], serializeStyle: Helpers['serializeStyle'], css: StyleMap): string => {
  return serializeStyle(parseStyle(serializeStyle(css)));
};

const changeStyle2 = (parseStyle: Helpers['parseStyle'], serializeStyle: Helpers['serializeStyle'], data: ImageDialogData): ImageDialogData => {
  const css = Utils.mergeMargins(parseStyle(data.style));
  const dataCopy: ImageDialogData = Merger.deepMerge({}, data);
  // Move opposite equal margins to vspace/hspace field
  dataCopy.vspace = calcVSpace(css);
  dataCopy.hspace = calcHSpace(css);
  // Move border-width
  dataCopy.border = calcBorderWidth(css);
  // Move border-style
  dataCopy.borderstyle = calcBorderStyle(css);
  // Reserialize style
  dataCopy.style = calcStyle(parseStyle, serializeStyle, css);
  return dataCopy;
};

const changeStyle = (helpers: Helpers, api: API) => {
  const data = api.getData();
  const newData = changeStyle2(helpers.parseStyle, helpers.serializeStyle, data);
  api.setData(newData);
};

const changeAStyle = (helpers: Helpers, info: ImageDialogInfo, api: API) => {
  const data: ImageDialogData = Merger.deepMerge(fromImageData(info.image), api.getData());
  const style = getStyleValue(helpers.normalizeCss, toImageData(data));
  api.setData({ style });
};

const changeFileInput = (helpers: Helpers, info: ImageDialogInfo, state: ImageDialogState, api: API) => {
  const data = api.getData();
  api.block('Uploading image'); // What msg do we pass to the lock?
  Arr.head(data.fileinput)
    .fold(() => {
      api.unblock();
    }, (file) => {
      const blobUri: string = URL.createObjectURL(file);

      const uploader = Uploader({
        url: info.url,
        basePath: info.basePath,
        credentials: info.credentials,
        handler: info.handler
      });

      const finalize = () => {
        api.unblock();
        URL.revokeObjectURL(blobUri);
      };

      const updateSrcAndSwitchTab = (url: string) => {
        api.setData({ src: { value: url, meta: {} } });
        api.showTab('general');
        changeSrc(helpers, info, state, api);
      };

      Utils.blobToDataUri(file).then((dataUrl) => {
        const blobInfo = helpers.createBlobCache(file, blobUri, dataUrl);
        if (info.automaticUploads) {
          uploader.upload(blobInfo).then((url: string) => {
            updateSrcAndSwitchTab(url);
            finalize();
          }).catch((err) => {
            finalize();
            helpers.alertErr(api, err);
          });
        } else {
          helpers.addToBlobCache(blobInfo);
          updateSrcAndSwitchTab(blobInfo.blobUri());
          api.unblock();
        }
      });
    });
};

const changeHandler = (helpers: Helpers, info: ImageDialogInfo, state: ImageDialogState) => (api: API, evt: ChangeEvent) => {
  if (evt.name === 'src') {
    changeSrc(helpers, info, state, api);
  } else if (evt.name === 'images') {
    changeImages(helpers, info, state, api);
  } else if (evt.name === 'alt') {
    state.prevAlt = api.getData().alt;
  } else if (evt.name === 'style') {
    changeStyle(helpers, api);
  } else if (evt.name === 'vspace' || evt.name === 'hspace' ||
    evt.name === 'border' || evt.name === 'borderstyle') {
    changeAStyle(helpers, info, api);
  } else if (evt.name === 'fileinput') {
    changeFileInput(helpers, info, state, api);
  } else if (evt.name === 'isDecorative') {
    if (api.getData().isDecorative) {
      api.disable('alt');
    } else {
      api.enable('alt');
    }
  }
};

const closeHandler = (state: ImageDialogState) => () => {
  state.open = false;
};

const makeDialogBody = (info: ImageDialogInfo) => {
  if (info.hasAdvTab || info.hasUploadUrl || info.hasUploadHandler) {
    const tabPanel: Types.Dialog.TabPanelApi = {
      type: 'tabpanel',
      tabs: Arr.flatten([
        [ MainTab.makeTab(info) ],
        info.hasAdvTab ? [ AdvTab.makeTab(info) ] : [],
        info.hasUploadTab && (info.hasUploadUrl || info.hasUploadHandler) ? [ UploadTab.makeTab(info) ] : []
      ])
    };
    return tabPanel;
  } else {
    const panel: Types.Dialog.PanelApi = {
      type: 'panel',
      items: MainTab.makeItems(info)
    };
    return panel;
  }
};

const makeDialog = (helpers: Helpers) => (info: ImageDialogInfo): Types.Dialog.DialogApi<ImageDialogData> => {
  const state = createState(info);
  return {
    title: 'Insert/Edit Image',
    size: 'normal',
    body: makeDialogBody(info),
    buttons: [
      {
        type: 'cancel',
        name: 'cancel',
        text: 'Cancel'
      },
      {
        type: 'submit',
        name: 'save',
        text: 'Save',
        primary: true
      }
    ],
    initialData: fromImageData(info.image),
    onSubmit: helpers.onSubmit(info),
    onChange: changeHandler(helpers, info, state),
    onClose: closeHandler(state)
  };
};

const submitHandler = (editor: Editor) => (info: ImageDialogInfo) => (api: API) => {
  const data: ImageDialogData = Merger.deepMerge(fromImageData(info.image), api.getData());

  editor.undoManager.transact(() => {
    insertOrUpdateImage(editor, toImageData(data), info);
  });

  editor.editorUpload.uploadImagesAuto();

  api.close();
};

const imageSize = (editor: Editor) => (url: string): Promise<Size> => {
  return Utils.getImageSize(editor.documentBaseURI.toAbsolute(url)).then((dimensions) => {
    return {
      width: String(dimensions.width),
      height: String(dimensions.height)
    };
  });
};

const createBlobCache = (editor: Editor) => (file: File, blobUri: string, dataUrl: string): BlobInfo => {
  return editor.editorUpload.blobCache.create({
    blob: file,
    blobUri,
    name: file.name ? file.name.replace(/\.[^\.]+$/, '') : null,
    base64: dataUrl.split(',')[ 1 ]
  });
};

const addToBlobCache = (editor: Editor) => (blobInfo: BlobInfo) => {
  editor.editorUpload.blobCache.add(blobInfo);
};

const alertErr = (editor: Editor) => (api: API, message: string) => {
  // TODO: it looks like the intention to close the entire dialog on an error. Is that really a good idea?
  editor.windowManager.alert(message, api.close);
};

const normalizeCss = (editor: Editor) => (cssText: string) => {
  return doNormalizeCss(editor, cssText);
};

const parseStyle = (editor: Editor) => (cssText: string): StyleMap => {
  return editor.dom.parseStyle(cssText);
};

const serializeStyle = (editor: Editor) => (stylesArg: StyleMap, name?: string): string => {
  return editor.dom.serializeStyle(stylesArg, name);
};

export const Dialog = (editor: Editor) => {
  const helpers: Helpers = {
    onSubmit: submitHandler(editor),
    imageSize: imageSize(editor),
    addToBlobCache: addToBlobCache(editor),
    createBlobCache: createBlobCache(editor),
    alertErr: alertErr(editor),
    normalizeCss: normalizeCss(editor),
    parseStyle: parseStyle(editor),
    serializeStyle: serializeStyle(editor),
  };
  const open = () => collect(editor).then(makeDialog(helpers)).then((spec) => {
    editor.windowManager.open(spec);
  });

  return {
    open
  };
};<|MERGE_RESOLUTION|>--- conflicted
+++ resolved
@@ -7,12 +7,8 @@
 
 import { Types } from '@ephox/bridge';
 import { File, URL } from '@ephox/dom-globals';
-<<<<<<< HEAD
 import { Arr, Merger, Option, Type } from '@ephox/katamari';
 
-=======
-import { Arr, FutureResult, Merger, Option, Type } from '@ephox/katamari';
->>>>>>> b579315f
 import Editor from 'tinymce/core/api/Editor';
 import { BlobInfo } from 'tinymce/core/api/file/BlobCache';
 import { StyleMap } from 'tinymce/core/api/html/Styles';
