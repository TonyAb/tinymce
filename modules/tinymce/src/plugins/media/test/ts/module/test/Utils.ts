--- conflicted
+++ resolved
@@ -1,17 +1,10 @@
-<<<<<<< HEAD
-import { Assertions, Chain, GeneralSteps, Step, UiControls, UiFinder, Waiter, Mouse, Logger, Guard, RawAssertions } from '@ephox/agar';
+import { Assertions, Chain, GeneralSteps, Guard, Logger, Mouse, Step, UiControls, UiFinder, Waiter } from '@ephox/agar';
+import { Assert } from '@ephox/bedrock-client';
 import { Event, HTMLElement, document } from '@ephox/dom-globals';
 import { Arr, Type } from '@ephox/katamari';
 import { TinyApis, TinyUi } from '@ephox/mcagar';
 import { Body, Element, Focus } from '@ephox/sugar';
 import Editor from 'tinymce/core/api/Editor';
-=======
-import { Assertions, Chain, GeneralSteps, Guard, Logger, Mouse, Step, UiControls, UiFinder, Waiter } from '@ephox/agar';
-import { document, Event, HTMLElement } from '@ephox/dom-globals';
-import { Body, Element, Focus } from '@ephox/sugar';
-import { Arr, Type } from '@ephox/katamari';
-import { Assert } from '@ephox/bedrock-client';
->>>>>>> 2df844ad
 
 export const selectors = {
   source: 'label:contains(Source) + div.tox-form__controls-h-stack input.tox-textfield',
