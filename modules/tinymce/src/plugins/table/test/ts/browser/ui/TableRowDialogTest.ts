--- conflicted
+++ resolved
@@ -1,10 +1,5 @@
-<<<<<<< HEAD
-import { Pipeline, UiFinder, Log } from '@ephox/agar';
+import { Log, Pipeline, UiFinder } from '@ephox/agar';
 import { UnitTest } from '@ephox/bedrock-client';
-=======
-import { Log, Pipeline, UiFinder } from '@ephox/agar';
-import { UnitTest } from '@ephox/bedrock';
->>>>>>> b59e5737
 import { document } from '@ephox/dom-globals';
 import { TinyApis, TinyLoader, TinyUi } from '@ephox/mcagar';
 import { Element } from '@ephox/sugar';
