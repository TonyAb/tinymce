<<<<<<< HEAD
import { Assertions, Chain, Log, Mouse, Pipeline } from '@ephox/agar';
import { UnitTest } from '@ephox/bedrock-client';
import { TinyApis, TinyDom, TinyLoader, TinyUi } from '@ephox/mcagar';
import { SugarElement } from '@ephox/sugar';
import LinkPlugin from 'tinymce/plugins/link/Plugin';
import SilverTheme from 'tinymce/themes/silver/Theme';

UnitTest.asynctest('browser.tinymce.plugins.link.RemoveLinkTest', (success, failure) => {

  LinkPlugin();
  SilverTheme();

  TinyLoader.setupLight((editor, onSuccess, onFailure) => {
    const tinyApis = TinyApis(editor);
    const tinyUi = TinyUi(editor);
    const doc = TinyDom.fromDom(document);
    const body = SugarElement.fromDom(editor.getBody());

    Pipeline.async({}, [
      Log.stepsAsStep('TINY-6508', 'enable Removing link after double click', [
        tinyApis.sSetSetting('link_context_toolbar', true),
        tinyApis.sSetContent('<p><a href="http://www.google.com/">link</a></p>'),
        tinyApis.sSetSelection([ 0, 0, 0 ], 0, [ 0, 0, 0 ], 0),
        Mouse.sTrueDoubleClickOn(body, 'a'),
        tinyUi.sWaitForUi('Check the link button is enabled', 'button[aria-label="Remove link"]:not(.tox-tbtn--disabled)')
      ]),
      Log.stepsAsStep('TBA', 'Removing a link with a collapsed selection', [
        tinyApis.sSetContent('<p><a href="http://tiny.cloud">tiny</a></p>'),
        tinyApis.sSetSelection([ 0, 0, 0 ], 2, [ 0, 0, 0 ], 2),
        Chain.asStep(doc, [
          tinyUi.cTriggerContextMenu('open context menu', 'a[href="http://tiny.cloud"]', '.tox-silver-sink [role="menuitem"]')
        ]),
        tinyUi.sClickOnUi('Click unlink', 'div[title="Remove link"]'),
        Assertions.sAssertPresence('Assert entire link removed', { 'a[href="http://tiny.cloud"]': 0 }, body)
      ]),
      Log.stepsAsStep('TBA', 'Removing a link with some text selected', [
        tinyApis.sSetContent('<p><a href="http://tiny.cloud">tiny</a></p>'),
        tinyApis.sSetSelection([ 0, 0, 0 ], 0, [ 0, 0, 0 ], 2),
        Chain.asStep(doc, [
          tinyUi.cTriggerContextMenu('open context menu', 'a[href="http://tiny.cloud"]', '.tox-silver-sink [role="menuitem"]')
        ]),
        tinyUi.sClickOnUi('Click unlink', 'div[title="Remove link"]'),
        Assertions.sAssertPresence('Assert entire link removed', { 'a[href="http://tiny.cloud"]': 0 }, body)
      ]),
      Log.stepsAsStep('TBA', 'Removing a link from an image', [
        tinyApis.sSetContent('<p><a href="http://tiny.cloud"><img src="http://moxiecode.cachefly.net/tinymce/v9/images/logo.png" /></a></p>'),
        tinyApis.sSetSelection([ 0, 0 ], 0, [ 0, 0 ], 1),
        Chain.asStep(doc, [
          tinyUi.cTriggerContextMenu('open context menu', 'a[href="http://tiny.cloud"]', '.tox-silver-sink [role="menuitem"]')
        ]),
        tinyUi.sClickOnUi('Click unlink', 'div[title="Remove link"]'),
        Assertions.sAssertPresence('Assert entire link removed', { 'a[href="http://tiny.cloud"]': 0 }, body)
      ]),
      Log.stepsAsStep('TINY-4867', 'Removing multiple links in the selection', [
        tinyApis.sSetContent('<p><a href="http://tiny.cloud">tiny</a> content <a href="http://tiny.cloud">link</a> with <a href="http://tiny.cloud">other</a></p>'),
        tinyApis.sSetSelection([ 0, 0, 0 ], 1, [ 0, 4, 0 ], 2),
        tinyUi.sClickOnToolbar('Click unlink', 'button[title="Remove link"]'),
        Assertions.sAssertPresence('Assert entire link removed', { a: 0 }, body),
        tinyApis.sAssertSelection([ 0, 0 ], 1, [ 0, 4 ], 2)
      ])
    ], onSuccess, onFailure);
  }, {
=======
import { describe, it } from '@ephox/bedrock-client';
import { TinyAssertions, TinyHooks, TinySelections, TinyUiActions } from '@ephox/mcagar';
import Editor from 'tinymce/core/api/Editor';
import Plugin from 'tinymce/plugins/link/Plugin';
import Theme from 'tinymce/themes/silver/Theme';

describe('browser.tinymce.plugins.link.RemoveLinkTest', () => {
  const hook = TinyHooks.bddSetupLight<Editor>({
>>>>>>> 19071eb7
    plugins: 'link',
    toolbar: 'unlink',
    base_url: '/project/tinymce/js/tinymce'
  }, [ Plugin, Theme ]);

  it('TBA: Removing a link with a collapsed selection', async () => {
    const editor = hook.editor();
    editor.setContent('<p><a href="http://tiny.cloud">tiny</a></p>');
    TinySelections.setCursor(editor, [ 0, 0, 0 ], 2);
    await TinyUiActions.pTriggerContextMenu(editor, 'a[href="http://tiny.cloud"]', '.tox-silver-sink [role="menuitem"]');
    TinyUiActions.clickOnUi(editor, 'div[title="Remove link"]');
    TinyAssertions.assertContentPresence(editor, { 'a[href="http://tiny.cloud"]': 0 });
  });

  it('TBA: Removing a link with some text selected', async () => {
    const editor = hook.editor();
    editor.setContent('<p><a href="http://tiny.cloud">tiny</a></p>');
    TinySelections.setSelection(editor, [ 0, 0, 0 ], 0, [ 0, 0, 0 ], 2);
    await TinyUiActions.pTriggerContextMenu(editor, 'a[href="http://tiny.cloud"]', '.tox-silver-sink [role="menuitem"]');
    TinyUiActions.clickOnUi(editor, 'div[title="Remove link"]');
    TinyAssertions.assertContentPresence(editor, { 'a[href="http://tiny.cloud"]': 0 });
  });

  it('TBA: Removing a link from an image', async () => {
    const editor = hook.editor();
    editor.setContent('<p><a href="http://tiny.cloud"><img src="http://moxiecode.cachefly.net/tinymce/v9/images/logo.png" /></a></p>');
    TinySelections.setSelection(editor, [ 0, 0 ], 0, [ 0, 0 ], 1);
    await TinyUiActions.pTriggerContextMenu(editor, 'a[href="http://tiny.cloud"]', '.tox-silver-sink [role="menuitem"]');
    TinyUiActions.clickOnUi(editor, 'div[title="Remove link"]');
    TinyAssertions.assertContentPresence(editor, { 'a[href="http://tiny.cloud"]': 0 });
  });

  it('TINY-4867: Removing multiple links in the selection', () => {
    const editor = hook.editor();
    editor.setContent('<p><a href="http://tiny.cloud">tiny</a> content <a href="http://tiny.cloud">link</a> with <a href="http://tiny.cloud">other</a></p>');
    TinySelections.setSelection(editor, [ 0, 0, 0 ], 1, [ 0, 4, 0 ], 2);
    TinyUiActions.clickOnToolbar(editor, 'button[title="Remove link"]');
    TinyAssertions.assertContentPresence(editor, { a: 0 });
    TinyAssertions.assertSelection(editor, [ 0, 0 ], 1, [ 0, 4 ], 2);
  });
});<|MERGE_RESOLUTION|>--- conflicted
+++ resolved
@@ -1,67 +1,3 @@
-<<<<<<< HEAD
-import { Assertions, Chain, Log, Mouse, Pipeline } from '@ephox/agar';
-import { UnitTest } from '@ephox/bedrock-client';
-import { TinyApis, TinyDom, TinyLoader, TinyUi } from '@ephox/mcagar';
-import { SugarElement } from '@ephox/sugar';
-import LinkPlugin from 'tinymce/plugins/link/Plugin';
-import SilverTheme from 'tinymce/themes/silver/Theme';
-
-UnitTest.asynctest('browser.tinymce.plugins.link.RemoveLinkTest', (success, failure) => {
-
-  LinkPlugin();
-  SilverTheme();
-
-  TinyLoader.setupLight((editor, onSuccess, onFailure) => {
-    const tinyApis = TinyApis(editor);
-    const tinyUi = TinyUi(editor);
-    const doc = TinyDom.fromDom(document);
-    const body = SugarElement.fromDom(editor.getBody());
-
-    Pipeline.async({}, [
-      Log.stepsAsStep('TINY-6508', 'enable Removing link after double click', [
-        tinyApis.sSetSetting('link_context_toolbar', true),
-        tinyApis.sSetContent('<p><a href="http://www.google.com/">link</a></p>'),
-        tinyApis.sSetSelection([ 0, 0, 0 ], 0, [ 0, 0, 0 ], 0),
-        Mouse.sTrueDoubleClickOn(body, 'a'),
-        tinyUi.sWaitForUi('Check the link button is enabled', 'button[aria-label="Remove link"]:not(.tox-tbtn--disabled)')
-      ]),
-      Log.stepsAsStep('TBA', 'Removing a link with a collapsed selection', [
-        tinyApis.sSetContent('<p><a href="http://tiny.cloud">tiny</a></p>'),
-        tinyApis.sSetSelection([ 0, 0, 0 ], 2, [ 0, 0, 0 ], 2),
-        Chain.asStep(doc, [
-          tinyUi.cTriggerContextMenu('open context menu', 'a[href="http://tiny.cloud"]', '.tox-silver-sink [role="menuitem"]')
-        ]),
-        tinyUi.sClickOnUi('Click unlink', 'div[title="Remove link"]'),
-        Assertions.sAssertPresence('Assert entire link removed', { 'a[href="http://tiny.cloud"]': 0 }, body)
-      ]),
-      Log.stepsAsStep('TBA', 'Removing a link with some text selected', [
-        tinyApis.sSetContent('<p><a href="http://tiny.cloud">tiny</a></p>'),
-        tinyApis.sSetSelection([ 0, 0, 0 ], 0, [ 0, 0, 0 ], 2),
-        Chain.asStep(doc, [
-          tinyUi.cTriggerContextMenu('open context menu', 'a[href="http://tiny.cloud"]', '.tox-silver-sink [role="menuitem"]')
-        ]),
-        tinyUi.sClickOnUi('Click unlink', 'div[title="Remove link"]'),
-        Assertions.sAssertPresence('Assert entire link removed', { 'a[href="http://tiny.cloud"]': 0 }, body)
-      ]),
-      Log.stepsAsStep('TBA', 'Removing a link from an image', [
-        tinyApis.sSetContent('<p><a href="http://tiny.cloud"><img src="http://moxiecode.cachefly.net/tinymce/v9/images/logo.png" /></a></p>'),
-        tinyApis.sSetSelection([ 0, 0 ], 0, [ 0, 0 ], 1),
-        Chain.asStep(doc, [
-          tinyUi.cTriggerContextMenu('open context menu', 'a[href="http://tiny.cloud"]', '.tox-silver-sink [role="menuitem"]')
-        ]),
-        tinyUi.sClickOnUi('Click unlink', 'div[title="Remove link"]'),
-        Assertions.sAssertPresence('Assert entire link removed', { 'a[href="http://tiny.cloud"]': 0 }, body)
-      ]),
-      Log.stepsAsStep('TINY-4867', 'Removing multiple links in the selection', [
-        tinyApis.sSetContent('<p><a href="http://tiny.cloud">tiny</a> content <a href="http://tiny.cloud">link</a> with <a href="http://tiny.cloud">other</a></p>'),
-        tinyApis.sSetSelection([ 0, 0, 0 ], 1, [ 0, 4, 0 ], 2),
-        tinyUi.sClickOnToolbar('Click unlink', 'button[title="Remove link"]'),
-        Assertions.sAssertPresence('Assert entire link removed', { a: 0 }, body),
-        tinyApis.sAssertSelection([ 0, 0 ], 1, [ 0, 4 ], 2)
-      ])
-    ], onSuccess, onFailure);
-  }, {
-=======
 import { describe, it } from '@ephox/bedrock-client';
 import { TinyAssertions, TinyHooks, TinySelections, TinyUiActions } from '@ephox/mcagar';
 import Editor from 'tinymce/core/api/Editor';
@@ -70,7 +6,6 @@
 
 describe('browser.tinymce.plugins.link.RemoveLinkTest', () => {
   const hook = TinyHooks.bddSetupLight<Editor>({
->>>>>>> 19071eb7
     plugins: 'link',
     toolbar: 'unlink',
     base_url: '/project/tinymce/js/tinymce'
