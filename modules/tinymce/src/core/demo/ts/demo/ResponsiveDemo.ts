--- conflicted
+++ resolved
@@ -88,40 +88,23 @@
         'searchreplace visualblocks code fullscreen',
         'insertdatetime media table contextmenu paste'
       ],
-<<<<<<< HEAD
-      toolbar: 'bold italic | alignleft aligncenter alignright alignjustify | bullist numlist outdent indent | link image insertfile undo redo | styleselect',
-      // table_toolbar: false,
-=======
       toolbar: 'fullscreen bold italic | alignleft aligncenter alignright alignjustify | bullist numlist outdent indent | link image insertfile undo redo | styleselect'
->>>>>>> ce51590f
     },
     setup (ed) {
       makeSidebar(ed, 'sidebar1', 'green', 200);
     },
     plugins: [
-<<<<<<< HEAD
-      'help',
+      'fullscreen help',
       'autosave advlist autolink link image lists charmap print preview hr anchor pagebreak spellchecker toc',
       'searchreplace wordcount visualblocks visualchars code fullscreen fullpage insertdatetime media nonbreaking',
       'save table directionality emoticons template paste textcolor importcss colorpicker textpattern',
       'codesample help noneditable print'
-=======
-      'fullscreen help'
-      // 'autosave advlist autolink link image lists charmap print preview hr anchor pagebreak spellchecker toc',
-      // 'searchreplace wordcount visualblocks visualchars code fullscreen fullpage insertdatetime media nonbreaking',
-      // 'save table directionality emoticons template paste textcolor importcss colorpicker textpattern',
-      // 'codesample help noneditable print'
->>>>>>> ce51590f
     ],
     // rtl_ui: true,
     add_unload_trigger: false,
     autosave_ask_before_unload: false,
-<<<<<<< HEAD
-    toolbar: 'undo redo fullscreen sidebar1 align fontsizeselect fontselect formatselect styleselect insertfile | styleselect | bold italic | alignleft aligncenter alignright alignjustify | bullist numlist outdent indent | link image | print preview media fullpage | forecolor backcolor emoticons table codesample code | ltr rtl',
-=======
     toolbar: 'fullscreen undo redo fullscreen sidebar1 align fontsizeselect fontselect formatselect styleselect insertfile | styleselect | bold italic | alignleft aligncenter alignright alignjustify | ' +
     'bullist numlist outdent indent | link image | print preview media fullpage | forecolor backcolor emoticons table codesample code | ltr rtl',
->>>>>>> ce51590f
 
     // Multiple toolbar array
     // toolbar: ['undo redo sidebar1 align fontsizeselect insertfile | fontselect formatselect styleselect insertfile | styleselect | bold italic',
@@ -157,13 +140,8 @@
     //     name: 'comments', items: [ 'addcomment' ]
     //   }
     // ],
-<<<<<<< HEAD
-    toolbar_drawer: false,
-    emoticons_database_url: '/src/plugins/emoticons/main/js/emojis.js'
-=======
     toolbar_drawer: 'sliding',
     emoticons_database_url: '/src/plugins/emoticons/main/js/emojis.js',
->>>>>>> ce51590f
   };
 
   tinymce.init(settings);
