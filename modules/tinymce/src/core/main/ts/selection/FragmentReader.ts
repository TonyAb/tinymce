/**
 * Copyright (c) Tiny Technologies, Inc. All rights reserved.
 * Licensed under the LGPL or a commercial license.
 * For LGPL see License.txt in the project root for license information.
 * For commercial licenses see https://www.tiny.cloud/
 */

<<<<<<< HEAD
import { Arr, Fun } from '@ephox/katamari';
import { Compare, Insert, Replication, SelectorFind, SugarElement, SugarFragment, SugarNode, Traverse } from '@ephox/sugar';
=======
import { HTMLLIElement, HTMLOListElement, HTMLTableCellElement, HTMLTableElement, Node, Range } from '@ephox/dom-globals';
import { Arr, Fun, Obj, Option, Strings } from '@ephox/katamari';
import { Compare, Css, Element, Fragment, Insert, Node as SugarNode, Replication, SelectorFind, Traverse } from '@ephox/sugar';
>>>>>>> d580ac10
import * as ElementType from '../dom/ElementType';
import * as Parents from '../dom/Parents';
import * as SelectionUtils from './SelectionUtils';
import * as SimpleTableModel from './SimpleTableModel';
import * as TableCellSelection from './TableCellSelection';

<<<<<<< HEAD
const findParentListContainer = function (parents) {
  return Arr.find(parents, function (elm) {
    return SugarNode.name(elm) === 'ul' || SugarNode.name(elm) === 'ol';
  });
};

const getFullySelectedListWrappers = function (parents, rng) {
  return Arr.find(parents, function (elm) {
    return SugarNode.name(elm) === 'li' && SelectionUtils.hasAllContentsSelected(elm, rng);
  }).fold(
=======
const findParentListContainer = (parents: Element[]): Option<Element<HTMLLIElement | HTMLOListElement>> =>
  Arr.find(parents, (elm) => SugarNode.name(elm) === 'ul' || SugarNode.name(elm) === 'ol');

const getFullySelectedListWrappers = (parents: Element<Node>[], rng: Range) =>
  Arr.find(parents, (elm) => SugarNode.name(elm) === 'li' && SelectionUtils.hasAllContentsSelected(elm, rng)).fold(
>>>>>>> d580ac10
    Fun.constant([]),
    (_li) =>
      findParentListContainer(parents).map((listCont) => {
        const listElm = Element.fromTag(SugarNode.name(listCont));
        // Retain any list-style* styles when generating the new fragment
        const listStyles = Obj.filter(Css.getAllRaw(listCont), (_style, name) => Strings.startsWith(name, 'list-style'));
        Css.setAll(listElm, listStyles);
        return [
<<<<<<< HEAD
          SugarElement.fromTag('li'),
          SugarElement.fromTag(SugarNode.name(listCont))
=======
          Element.fromTag('li'),
          listElm
>>>>>>> d580ac10
        ];
      }).getOr([])
  );

const wrap = (innerElm: Element<Node>, elms: Element<Node>[]) => {
  const wrapped = Arr.foldl(elms, (acc, elm) => {
    Insert.append(elm, acc);
    return elm;
  }, innerElm);
  return elms.length > 0 ? SugarFragment.fromElements([ wrapped ]) : wrapped;
};

const directListWrappers = (commonAnchorContainer: Element<Node>) => {
  if (ElementType.isListItem(commonAnchorContainer)) {
    return Traverse.parent(commonAnchorContainer).filter(ElementType.isList).fold(
      Fun.constant([]),
      (listElm) => [ commonAnchorContainer, listElm ]
    );
  } else {
    return ElementType.isList(commonAnchorContainer) ? [ commonAnchorContainer ] : [ ];
  }
};

<<<<<<< HEAD
const getWrapElements = function (rootNode, rng) {
  const commonAnchorContainer = SugarElement.fromDom(rng.commonAncestorContainer);
=======
const getWrapElements = (rootNode: Element<Node>, rng: Range) => {
  const commonAnchorContainer = Element.fromDom(rng.commonAncestorContainer);
>>>>>>> d580ac10
  const parents = Parents.parentsAndSelf(commonAnchorContainer, rootNode);
  const wrapElements = Arr.filter(parents, (elm) => ElementType.isInline(elm) || ElementType.isHeading(elm));
  const listWrappers = getFullySelectedListWrappers(parents, rng);
  const allWrappers = wrapElements.concat(listWrappers.length ? listWrappers : directListWrappers(commonAnchorContainer));
  return Arr.map(allWrappers, Replication.shallow);
};

<<<<<<< HEAD
const emptyFragment = function () {
  return SugarFragment.fromElements([]);
};

const getFragmentFromRange = function (rootNode, rng) {
  return wrap(SugarElement.fromDom(rng.cloneContents()), getWrapElements(rootNode, rng));
};

const getParentTable = function (rootElm, cell) {
  return SelectorFind.ancestor<HTMLTableElement>(cell, 'table', Fun.curry(Compare.eq, rootElm));
};
=======
const emptyFragment = () => Fragment.fromElements([]);

const getFragmentFromRange = (rootNode: Element<Node>, rng: Range) =>
  wrap(Element.fromDom(rng.cloneContents()), getWrapElements(rootNode, rng));

const getParentTable = (rootElm: Element<Node>, cell: Element<HTMLTableCellElement>): Option<Element<HTMLTableElement>> =>
  SelectorFind.ancestor(cell, 'table', Fun.curry(Compare.eq, rootElm));
>>>>>>> d580ac10

const getTableFragment = (rootNode: Element<Node>, selectedTableCells: Element<HTMLTableCellElement>[]) =>
  getParentTable(rootNode, selectedTableCells[0]).bind((tableElm) => {
    const firstCell = selectedTableCells[0];
    const lastCell = selectedTableCells[selectedTableCells.length - 1];
    const fullTableModel = SimpleTableModel.fromDom(tableElm);

<<<<<<< HEAD
    return SimpleTableModel.subsection(fullTableModel, firstCell, lastCell).map(function (sectionedTableModel) {
      return SugarFragment.fromElements([ SimpleTableModel.toDom(sectionedTableModel) ]);
    });
=======
    return SimpleTableModel.subsection(fullTableModel, firstCell, lastCell).map((sectionedTableModel) =>
      Fragment.fromElements([ SimpleTableModel.toDom(sectionedTableModel) ])
    );
>>>>>>> d580ac10
  }).getOrThunk(emptyFragment);

const getSelectionFragment = (rootNode: Element<Node>, ranges: Range[]) =>
  ranges.length > 0 && ranges[0].collapsed ? emptyFragment() : getFragmentFromRange(rootNode, ranges[0]);

const read = (rootNode: Element<Node>, ranges: Range[]) => {
  const selectedCells = TableCellSelection.getCellsFromElementOrRanges(ranges, rootNode);
  return selectedCells.length > 0 ? getTableFragment(rootNode, selectedCells) : getSelectionFragment(rootNode, ranges);
};

export {
  read
};<|MERGE_RESOLUTION|>--- conflicted
+++ resolved
@@ -5,58 +5,34 @@
  * For commercial licenses see https://www.tiny.cloud/
  */
 
-<<<<<<< HEAD
-import { Arr, Fun } from '@ephox/katamari';
-import { Compare, Insert, Replication, SelectorFind, SugarElement, SugarFragment, SugarNode, Traverse } from '@ephox/sugar';
-=======
-import { HTMLLIElement, HTMLOListElement, HTMLTableCellElement, HTMLTableElement, Node, Range } from '@ephox/dom-globals';
-import { Arr, Fun, Obj, Option, Strings } from '@ephox/katamari';
-import { Compare, Css, Element, Fragment, Insert, Node as SugarNode, Replication, SelectorFind, Traverse } from '@ephox/sugar';
->>>>>>> d580ac10
+import { Arr, Fun, Obj, Optional, Strings } from '@ephox/katamari';
+import { Compare, Css, Insert, Replication, SelectorFind, SugarElement, SugarFragment, SugarNode, Traverse } from '@ephox/sugar';
 import * as ElementType from '../dom/ElementType';
 import * as Parents from '../dom/Parents';
 import * as SelectionUtils from './SelectionUtils';
 import * as SimpleTableModel from './SimpleTableModel';
 import * as TableCellSelection from './TableCellSelection';
 
-<<<<<<< HEAD
-const findParentListContainer = function (parents) {
-  return Arr.find(parents, function (elm) {
-    return SugarNode.name(elm) === 'ul' || SugarNode.name(elm) === 'ol';
-  });
-};
-
-const getFullySelectedListWrappers = function (parents, rng) {
-  return Arr.find(parents, function (elm) {
-    return SugarNode.name(elm) === 'li' && SelectionUtils.hasAllContentsSelected(elm, rng);
-  }).fold(
-=======
-const findParentListContainer = (parents: Element[]): Option<Element<HTMLLIElement | HTMLOListElement>> =>
+const findParentListContainer = (parents: SugarElement[]): Optional<SugarElement<HTMLLIElement | HTMLOListElement>> =>
   Arr.find(parents, (elm) => SugarNode.name(elm) === 'ul' || SugarNode.name(elm) === 'ol');
 
-const getFullySelectedListWrappers = (parents: Element<Node>[], rng: Range) =>
+const getFullySelectedListWrappers = (parents: SugarElement<Node>[], rng: Range) =>
   Arr.find(parents, (elm) => SugarNode.name(elm) === 'li' && SelectionUtils.hasAllContentsSelected(elm, rng)).fold(
->>>>>>> d580ac10
     Fun.constant([]),
     (_li) =>
       findParentListContainer(parents).map((listCont) => {
-        const listElm = Element.fromTag(SugarNode.name(listCont));
+        const listElm = SugarElement.fromTag(SugarNode.name(listCont));
         // Retain any list-style* styles when generating the new fragment
         const listStyles = Obj.filter(Css.getAllRaw(listCont), (_style, name) => Strings.startsWith(name, 'list-style'));
         Css.setAll(listElm, listStyles);
         return [
-<<<<<<< HEAD
           SugarElement.fromTag('li'),
-          SugarElement.fromTag(SugarNode.name(listCont))
-=======
-          Element.fromTag('li'),
           listElm
->>>>>>> d580ac10
         ];
       }).getOr([])
   );
 
-const wrap = (innerElm: Element<Node>, elms: Element<Node>[]) => {
+const wrap = (innerElm: SugarElement<Node>, elms: SugarElement<Node>[]) => {
   const wrapped = Arr.foldl(elms, (acc, elm) => {
     Insert.append(elm, acc);
     return elm;
@@ -64,7 +40,7 @@
   return elms.length > 0 ? SugarFragment.fromElements([ wrapped ]) : wrapped;
 };
 
-const directListWrappers = (commonAnchorContainer: Element<Node>) => {
+const directListWrappers = (commonAnchorContainer: SugarElement<Node>) => {
   if (ElementType.isListItem(commonAnchorContainer)) {
     return Traverse.parent(commonAnchorContainer).filter(ElementType.isList).fold(
       Fun.constant([]),
@@ -75,13 +51,8 @@
   }
 };
 
-<<<<<<< HEAD
-const getWrapElements = function (rootNode, rng) {
+const getWrapElements = (rootNode: SugarElement<Node>, rng: Range) => {
   const commonAnchorContainer = SugarElement.fromDom(rng.commonAncestorContainer);
-=======
-const getWrapElements = (rootNode: Element<Node>, rng: Range) => {
-  const commonAnchorContainer = Element.fromDom(rng.commonAncestorContainer);
->>>>>>> d580ac10
   const parents = Parents.parentsAndSelf(commonAnchorContainer, rootNode);
   const wrapElements = Arr.filter(parents, (elm) => ElementType.isInline(elm) || ElementType.isHeading(elm));
   const listWrappers = getFullySelectedListWrappers(parents, rng);
@@ -89,49 +60,29 @@
   return Arr.map(allWrappers, Replication.shallow);
 };
 
-<<<<<<< HEAD
-const emptyFragment = function () {
-  return SugarFragment.fromElements([]);
-};
+const emptyFragment = () => SugarFragment.fromElements([]);
 
-const getFragmentFromRange = function (rootNode, rng) {
-  return wrap(SugarElement.fromDom(rng.cloneContents()), getWrapElements(rootNode, rng));
-};
+const getFragmentFromRange = (rootNode: SugarElement<Node>, rng: Range) =>
+  wrap(SugarElement.fromDom(rng.cloneContents()), getWrapElements(rootNode, rng));
 
-const getParentTable = function (rootElm, cell) {
-  return SelectorFind.ancestor<HTMLTableElement>(cell, 'table', Fun.curry(Compare.eq, rootElm));
-};
-=======
-const emptyFragment = () => Fragment.fromElements([]);
+const getParentTable = (rootElm: SugarElement<Node>, cell: SugarElement<HTMLTableCellElement>): Optional<SugarElement<HTMLTableElement>> =>
+  SelectorFind.ancestor(cell, 'table', Fun.curry(Compare.eq, rootElm));
 
-const getFragmentFromRange = (rootNode: Element<Node>, rng: Range) =>
-  wrap(Element.fromDom(rng.cloneContents()), getWrapElements(rootNode, rng));
-
-const getParentTable = (rootElm: Element<Node>, cell: Element<HTMLTableCellElement>): Option<Element<HTMLTableElement>> =>
-  SelectorFind.ancestor(cell, 'table', Fun.curry(Compare.eq, rootElm));
->>>>>>> d580ac10
-
-const getTableFragment = (rootNode: Element<Node>, selectedTableCells: Element<HTMLTableCellElement>[]) =>
+const getTableFragment = (rootNode: SugarElement<Node>, selectedTableCells: SugarElement<HTMLTableCellElement>[]) =>
   getParentTable(rootNode, selectedTableCells[0]).bind((tableElm) => {
     const firstCell = selectedTableCells[0];
     const lastCell = selectedTableCells[selectedTableCells.length - 1];
     const fullTableModel = SimpleTableModel.fromDom(tableElm);
 
-<<<<<<< HEAD
-    return SimpleTableModel.subsection(fullTableModel, firstCell, lastCell).map(function (sectionedTableModel) {
-      return SugarFragment.fromElements([ SimpleTableModel.toDom(sectionedTableModel) ]);
-    });
-=======
     return SimpleTableModel.subsection(fullTableModel, firstCell, lastCell).map((sectionedTableModel) =>
-      Fragment.fromElements([ SimpleTableModel.toDom(sectionedTableModel) ])
+      SugarFragment.fromElements([ SimpleTableModel.toDom(sectionedTableModel) ])
     );
->>>>>>> d580ac10
   }).getOrThunk(emptyFragment);
 
-const getSelectionFragment = (rootNode: Element<Node>, ranges: Range[]) =>
+const getSelectionFragment = (rootNode: SugarElement<Node>, ranges: Range[]) =>
   ranges.length > 0 && ranges[0].collapsed ? emptyFragment() : getFragmentFromRange(rootNode, ranges[0]);
 
-const read = (rootNode: Element<Node>, ranges: Range[]) => {
+const read = (rootNode: SugarElement<Node>, ranges: Range[]) => {
   const selectedCells = TableCellSelection.getCellsFromElementOrRanges(ranges, rootNode);
   return selectedCells.length > 0 ? getTableFragment(rootNode, selectedCells) : getSelectionFragment(rootNode, ranges);
 };
