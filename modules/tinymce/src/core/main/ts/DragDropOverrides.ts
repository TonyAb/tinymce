--- conflicted
+++ resolved
@@ -5,13 +5,8 @@
  * For commercial licenses see https://www.tiny.cloud/
  */
 
-<<<<<<< HEAD
-import { document, Node, HTMLElement, MouseEvent } from '@ephox/dom-globals';
+import { document, DragEvent, Element, Node, HTMLElement, MouseEvent } from '@ephox/dom-globals';
 import { Arr, Singleton } from '@ephox/katamari';
-=======
-import { document, DragEvent, Element } from '@ephox/dom-globals';
-import { Arr } from '@ephox/katamari';
->>>>>>> a3bb3bac
 import DOMUtils from './api/dom/DOMUtils';
 import Selection from './api/dom/Selection';
 import Editor from './api/Editor';
@@ -284,9 +279,6 @@
   });
 };
 
-<<<<<<< HEAD
-const init = (editor: Editor) => {
-=======
 // Block files being dropped within the editor to prevent accidentally navigating away
 // while editing. Note that we can't use the `editor.on` API here, as we want these
 // to run after the editor event handlers have run. We also bind to the document
@@ -335,8 +327,7 @@
   });
 };
 
-const init = function (editor: Editor) {
->>>>>>> a3bb3bac
+const init = (editor: Editor) => {
   bindFakeDragEvents(editor);
   blockIeDrop(editor);
 
