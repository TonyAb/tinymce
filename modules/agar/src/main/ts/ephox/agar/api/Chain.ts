import { console } from '@ephox/dom-globals';
import { Arr, Fun, Result } from '@ephox/katamari';

import * as AsyncActions from '../pipe/AsyncActions';
import * as GeneralActions from '../pipe/GeneralActions';
import { DieFn, NextFn, Pipe, RunFn } from '../pipe/Pipe';
import { addLogging, GuardFn } from './Guard';
import { Pipeline } from './Pipeline';
import { Step } from './Step';
import { addLogEntry, TestLogs } from './TestLogs';

export interface Chain<T, U> {
  runChain: RunFn<T, U>;
}

export type ChainGuard<T, U, V> = GuardFn<T, U, V>;

const on = <T, U>(f: (value: T, next: NextFn<U>, die: DieFn, logs: TestLogs) => void): Chain<T, U> => {
  const runChain = Pipe((input: T, next: NextFn<U>, die: DieFn, logs: TestLogs) => {
    f(input, (v: U, newLogs) => {
      next(v, newLogs);
    }, (err, newLogs) => die(err, newLogs), logs);
  });

  return {
    runChain
  };
};

const control = <T, U, V>(chain: Chain<T, U>, guard: ChainGuard<T, U, V>): Chain<T, V> =>
  on((input: T, next: NextFn<V>, die: DieFn, logs: TestLogs) => {
    guard(chain.runChain, input, (v: V, newLogs: TestLogs) => {
      next(v, newLogs);
    }, die, logs);
  });

const mapper = <T, U>(fx: (value: T) => U): Chain<T, U> =>
  on((input: T, next: NextFn<U>, die: DieFn, logs: TestLogs) => {
    next(fx(input), logs);
  });

const identity = mapper(Fun.identity);

const binder = <T, U, E>(fx: (input: T) => Result<U, E>): Chain<T, U> =>
  on((input: T, next: NextFn<U>, die: DieFn, logs: TestLogs) => {
    fx(input).fold((err) => {
      die(err, logs);
    }, (v) => {
      next(v, logs);
    });
  });

const op = <T>(fx: (value: T) => void): Chain<T, T> =>
  on((input: T, next: NextFn<T>, die: DieFn, logs: TestLogs) => {
    fx(input);
    next(input, logs);
  });

const async = <T, U>(fx: (input: T, next: (v: U) => void, die: (err) => void) => void) =>
  on<T, U>((v, n, d, logs) => fx(v, (v) => n(v, logs) , (err) => d(err, logs)));

const inject = <T, U>(value: U): Chain<T, U> =>
  on((_input: T, next: NextFn<U>, die: DieFn, logs: TestLogs) => {
    next(value, logs);
  });

const injectThunked = <T, U>(f: () => U): Chain<T, U> =>
  on((_input: T, next: NextFn<U>, die: DieFn, logs: TestLogs) => {
    next(f(), logs);
  });

<<<<<<< HEAD
const extract = <T, U>(chain: Chain<T, U>): Step<T, U> => {
  if (!chain.runChain) {
    throw new Error(('Step: ' + chain.toString() + ' is not a chain'));
  } else {
    return Step.raw(chain.runChain);
  }
};
=======
const extract = <T, U>(chain: Chain<T, U>): Step<Wrap<T>, Wrap<U>> => ({
  runStep: chain.runChain
});
>>>>>>> cac81218

const fromChains = <T = any, U = any>(chains: Chain<any, any>[]): Chain<T, U> => {
  const cs = Arr.map(chains, extract);

  return on<T, U>((value, next, die, initLogs) => {
    Pipeline.async(value, cs, (v, newLogs) => next(v, newLogs), die, initLogs);
  });
};

const fromChainsWith = <T, U = any, V = any>(initial: T, chains: Chain<any, any>[]): Chain<U, V> =>
  fromChains<U, V>(
    [inject(initial)].concat(chains)
  );

const fromParent = <T, U, V>(parent: Chain<T, U>, chains: Chain<U, V>[]): Chain<T, U> =>
<<<<<<< HEAD
  on((cvalue: T, cnext: NextFn<U>, cdie: DieFn, clogs: TestLogs) => {
    Pipeline.async(cvalue, [Step.raw(parent.runChain)], (value: U, parentLogs: TestLogs) => {
=======
  on((cvalue: T, cnext: NextFn<Wrap<U>>, cdie: DieFn, clogs: TestLogs) => {
    Pipeline.async(wrap(cvalue), [extract(parent)], (value: Wrap<U>, parentLogs: TestLogs) => {
>>>>>>> cac81218
      const cs = Arr.map(chains, (c) =>
        Step.raw((_, next, die, logs) => {
          // Replace _ with value
          c.runChain(value, next, die, logs);
        }));

      Pipeline.async(cvalue, cs, (_, finalLogs) => {
        // Ignore all the values and use the original
        cnext(value, finalLogs);
      }, cdie, parentLogs);
    }, cdie, clogs);
  });

const asStep = <T, U>(initial: U, chains: Chain<any, any>[]): Step<T, T> =>
  Step.raw<T, T>((initValue, next, die, logs) => {
    const cs = Arr.map(chains, extract);

    Pipeline.async(
      initial,
      cs,
      // Ignore all the values and use the original
      (_v, ls) => {
        next(initValue, ls);
      },
      die,
      logs
    );
  });

// Convenience functions
const debugging = op(GeneralActions.debug);

const log = <T>(message: string): Chain<T, T> =>
  on((input: T, next: NextFn<T>, die: DieFn, logs: TestLogs) => {
    // tslint:disable-next-line:no-console
    console.log(message);
    next(input, addLogEntry(logs, message));
  });

const label = <T, U>(label: string, chain: Chain<T, U>): Chain<T, U> =>
  control(chain, addLogging(label));

const wait = <T>(amount: number): Chain<T, T> =>
  on<T, T>((input: T, next: NextFn<T>, die: DieFn, logs: TestLogs) => {
    AsyncActions.delay(amount)(() => next(input, logs), die);
  });

const pipeline = (chains: Chain<any, any>[], onSuccess: NextFn<any>, onFailure: DieFn, initLogs?: TestLogs) => {
  Pipeline.async({}, Arr.map(chains, extract), (output, logs) => {
    onSuccess(output, logs);
  }, onFailure, TestLogs.getOrInit(initLogs));
};

const runStepsOnValue = <I, O>(getSteps: (value: I) => Step<I, O>[]): Chain<I, O> =>
  Chain.on((input: I, next, die, initLogs) => {
    const steps = getSteps(input);
    Pipeline.async(input, steps, (stepsOutput, newLogs) => next(stepsOutput, newLogs), die, initLogs);
  });

const predicate = <T>(p: (value: T) => boolean): Chain<T, T> =>
  on((input, next, die, logs) =>
    p(input) ? next(input, logs) : die('predicate did not succeed', logs));

export const Chain = {
  on,
  op,
  async,
  control,
  mapper,
  identity,
  binder,

  runStepsOnValue,

  inject,
  injectThunked,
  fromChains,
  fromChainsWith,
  fromParent,
  asStep,
  wait,
  debugging,
  log,
  label,

  pipeline,
  predicate
};<|MERGE_RESOLUTION|>--- conflicted
+++ resolved
@@ -69,19 +69,9 @@
     next(f(), logs);
   });
 
-<<<<<<< HEAD
-const extract = <T, U>(chain: Chain<T, U>): Step<T, U> => {
-  if (!chain.runChain) {
-    throw new Error(('Step: ' + chain.toString() + ' is not a chain'));
-  } else {
-    return Step.raw(chain.runChain);
-  }
-};
-=======
-const extract = <T, U>(chain: Chain<T, U>): Step<Wrap<T>, Wrap<U>> => ({
+const extract = <T, U>(chain: Chain<T, U>): Step<T, U> => ({
   runStep: chain.runChain
 });
->>>>>>> cac81218
 
 const fromChains = <T = any, U = any>(chains: Chain<any, any>[]): Chain<T, U> => {
   const cs = Arr.map(chains, extract);
@@ -97,13 +87,8 @@
   );
 
 const fromParent = <T, U, V>(parent: Chain<T, U>, chains: Chain<U, V>[]): Chain<T, U> =>
-<<<<<<< HEAD
   on((cvalue: T, cnext: NextFn<U>, cdie: DieFn, clogs: TestLogs) => {
-    Pipeline.async(cvalue, [Step.raw(parent.runChain)], (value: U, parentLogs: TestLogs) => {
-=======
-  on((cvalue: T, cnext: NextFn<Wrap<U>>, cdie: DieFn, clogs: TestLogs) => {
-    Pipeline.async(wrap(cvalue), [extract(parent)], (value: Wrap<U>, parentLogs: TestLogs) => {
->>>>>>> cac81218
+    Pipeline.async(cvalue, [extract(parent)], (value: U, parentLogs: TestLogs) => {
       const cs = Arr.map(chains, (c) =>
         Step.raw((_, next, die, logs) => {
           // Replace _ with value
