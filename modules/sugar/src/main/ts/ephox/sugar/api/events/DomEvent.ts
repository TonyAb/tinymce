--- conflicted
+++ resolved
@@ -6,25 +6,17 @@
 
 const filter = Fun.constant(true); // no filter on plain DomEvents
 
-<<<<<<< HEAD
 const bind: {
   <K extends keyof HTMLElementEventMap> (element: Element, event: K, handler: EventHandler<HTMLElementEventMap[K]>): EventUnbinder;
   <T extends Event>(element: Element, event: string, handler: EventHandler<T>): EventUnbinder;
-} = <T extends Event>(element: Element, event: string, handler: EventHandler<T>): EventUnbinder => {
-  return FilteredEvent.bind<T>(element, event, filter, handler);
-};
+} = <T extends Event>(element: Element, event: string, handler: EventHandler<T>): EventUnbinder =>
+  FilteredEvent.bind<T>(element, event, filter, handler);
 
 const capture: {
   <K extends keyof HTMLElementEventMap> (element: Element, event: K, handler: EventHandler<HTMLElementEventMap[K]>): EventUnbinder;
   <T extends Event>(element: Element, event: string, handler: EventHandler<T>): EventUnbinder;
-} = <T extends Event>(element: Element, event: string, handler: EventHandler<T>): EventUnbinder => {
-  return FilteredEvent.capture<T>(element, event, filter, handler);
-};
-=======
-const bind = (element: Element, event: string, handler: (evt: EventArgs) => void): EventUnbinder => FilteredEvent.bind(element, event, filter, handler);
-
-const capture = (element: Element, event: string, handler: (evt: EventArgs) => void): EventUnbinder => FilteredEvent.capture(element, event, filter, handler);
->>>>>>> 73ce0fef
+} = <T extends Event>(element: Element, event: string, handler: EventHandler<T>): EventUnbinder =>
+  FilteredEvent.capture<T>(element, event, filter, handler);
 
 const fromRawEvent = FilteredEvent.fromRawEvent;
 
