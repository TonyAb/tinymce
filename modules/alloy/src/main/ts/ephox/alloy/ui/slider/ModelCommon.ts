import { MouseEvent, Touch, TouchEvent } from '@ephox/dom-globals';
import { Fun, Option } from '@ephox/katamari';
import { Position } from '@ephox/sugar';

import { NativeSimulatedEvent } from '../../events/SimulatedEvent';

const _sliderChangeEvent = 'slider.change.value';
const sliderChangeEvent = Fun.constant(_sliderChangeEvent);

<<<<<<< HEAD
const getEventSource = (simulatedEvent: NativeSimulatedEvent): Option<Position> => {
=======
const isTouchEvent = (evt: MouseEvent | TouchEvent): evt is TouchEvent => evt.type.indexOf('touch') !== -1;

const getEventSource = (simulatedEvent: NativeSimulatedEvent): Option<SugarPosition> => {
>>>>>>> 56f3efbc
  const evt = simulatedEvent.event().raw();
  if (isTouchEvent(evt)) {
    const touchEvent = evt;
    return touchEvent.touches !== undefined && touchEvent.touches.length === 1 ?
      Option.some(touchEvent.touches[0]).map((t: Touch) => {
        return Position(t.clientX, t.clientY);
      }) : Option.none();
  } else {
    const mouseEvent = evt;
    return mouseEvent.clientX !== undefined ? Option.some(mouseEvent).map((me) => {
      return Position(me.clientX, me.clientY);
    }) : Option.none();
  }
};

export {
  sliderChangeEvent,
  getEventSource
};<|MERGE_RESOLUTION|>--- conflicted
+++ resolved
@@ -7,13 +7,9 @@
 const _sliderChangeEvent = 'slider.change.value';
 const sliderChangeEvent = Fun.constant(_sliderChangeEvent);
 
-<<<<<<< HEAD
-const getEventSource = (simulatedEvent: NativeSimulatedEvent): Option<Position> => {
-=======
 const isTouchEvent = (evt: MouseEvent | TouchEvent): evt is TouchEvent => evt.type.indexOf('touch') !== -1;
 
-const getEventSource = (simulatedEvent: NativeSimulatedEvent): Option<SugarPosition> => {
->>>>>>> 56f3efbc
+const getEventSource = (simulatedEvent: NativeSimulatedEvent): Option<Position> => {
   const evt = simulatedEvent.event().raw();
   if (isTouchEvent(evt)) {
     const touchEvent = evt;
