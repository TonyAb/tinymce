import { Arr, Option } from '@ephox/katamari';

import { AlloyComponent } from '../../api/component/ComponentApi';
import * as AlloyEvents from '../../api/events/AlloyEvents';
import * as AlloyTriggers from '../../api/events/AlloyTriggers';
import * as NativeEvents from '../../api/events/NativeEvents';
import * as SystemEvents from '../../api/events/SystemEvents';
<<<<<<< HEAD
import { EventFormat } from '../../events/SimulatedEvent';
import { ButtonAction } from '../types/ButtonTypes';
=======
import { EventFormat, NativeSimulatedEvent } from '../../events/SimulatedEvent';
>>>>>>> 56f3efbc

const pointerEvents = (): Array<AlloyEvents.AlloyEventKeyAndHandler<EventFormat>> => {
  const onClick = (component: AlloyComponent, simulatedEvent: NativeSimulatedEvent) => {
    simulatedEvent.stop();
    AlloyTriggers.emitExecute(component);
  };

  return [
    // Trigger execute when clicked
    AlloyEvents.run(NativeEvents.click(), onClick),
    AlloyEvents.run(SystemEvents.tap(), onClick),

    // Other mouse down listeners above this one should not get mousedown behaviour (like dragging)
    AlloyEvents.cutter(NativeEvents.touchstart()),
    AlloyEvents.cutter(NativeEvents.mousedown())
  ];
};

const events = (optAction: Option<(comp: AlloyComponent) => void>): AlloyEvents.AlloyEventRecord => {
  const executeHandler = (action: ButtonAction) => {
    return AlloyEvents.runOnExecute((component, simulatedEvent) => {
      action(component);
      simulatedEvent.stop();
    });
  };

  return AlloyEvents.derive(
    Arr.flatten([
      // Only listen to execute if it is supplied
      optAction.map(executeHandler).toArray(),
      pointerEvents()
    ])
  );
};

export {
  pointerEvents,
  events
};<|MERGE_RESOLUTION|>--- conflicted
+++ resolved
@@ -1,18 +1,15 @@
 import { Arr, Option } from '@ephox/katamari';
+import { EventArgs } from '@ephox/sugar';
 
 import { AlloyComponent } from '../../api/component/ComponentApi';
 import * as AlloyEvents from '../../api/events/AlloyEvents';
 import * as AlloyTriggers from '../../api/events/AlloyTriggers';
 import * as NativeEvents from '../../api/events/NativeEvents';
 import * as SystemEvents from '../../api/events/SystemEvents';
-<<<<<<< HEAD
-import { EventFormat } from '../../events/SimulatedEvent';
+import { NativeSimulatedEvent } from '../../events/SimulatedEvent';
 import { ButtonAction } from '../types/ButtonTypes';
-=======
-import { EventFormat, NativeSimulatedEvent } from '../../events/SimulatedEvent';
->>>>>>> 56f3efbc
 
-const pointerEvents = (): Array<AlloyEvents.AlloyEventKeyAndHandler<EventFormat>> => {
+const pointerEvents = (): Array<AlloyEvents.AlloyEventKeyAndHandler<EventArgs>> => {
   const onClick = (component: AlloyComponent, simulatedEvent: NativeSimulatedEvent) => {
     simulatedEvent.stop();
     AlloyTriggers.emitExecute(component);
