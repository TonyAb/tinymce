import { Obj, Option } from '@ephox/katamari';
import { Attr, Class } from '@ephox/sugar';

import { AlloyComponent } from '../../api/component/ComponentApi';
import { Stateless } from '../../behaviour/common/BehaviourState';
import { TransitioningConfig, TransitionProperties } from './TransitioningTypes';

export interface TransitionRoute {
  destination: string;
  start: string;
}

// TYPIFY
const findRoute = function (component: AlloyComponent, transConfig: TransitioningConfig, transState: Stateless, route: TransitionRoute): Option<TransitionProperties> {
  return Obj.get(transConfig.routes, route.start).bind((sConfig) => Obj.get(sConfig, route.destination));
};

const getTransition = (comp: AlloyComponent, transConfig: TransitioningConfig, transState: Stateless) => {
  const route = getCurrentRoute(comp, transConfig, transState);
  return route.bind((r) => getTransitionOf(comp, transConfig, transState, r));
};

type TransitionInfo = { transition: { property: string; transitionClass: string }; route: TransitionProperties };
const getTransitionOf = (comp: AlloyComponent, transConfig: TransitioningConfig, transState: Stateless, route: TransitionRoute): Option<TransitionInfo> =>
  findRoute(comp, transConfig, transState, route).bind((r: TransitionProperties) => r.transition.map((t) => ({
    transition: t,
    route: r
  })));

const disableTransition = (comp: AlloyComponent, transConfig: TransitioningConfig, transState: Stateless) => {
  // Disable the current transition
  getTransition(comp, transConfig, transState).each((routeTransition) => {
    const t = routeTransition.transition;
    Class.remove(comp.element(), t.transitionClass);
    Attr.remove(comp.element(), transConfig.destinationAttr);
  });
};

<<<<<<< HEAD
const getNewRoute = (comp: AlloyComponent, transConfig: TransitioningConfig, transState: Stateless, destination: string): TransitionRoute => {
  return {
    // eslint-disable-next-line @typescript-eslint/no-non-null-assertion
    start: Attr.get(comp.element(), transConfig.stateAttr)!,
    destination
  };
};
=======
const getNewRoute = (comp: AlloyComponent, transConfig: TransitioningConfig, transState: Stateless, destination: string): TransitionRoute => ({
  start: Attr.get(comp.element(), transConfig.stateAttr),
  destination
});
>>>>>>> 73ce0fef

const getCurrentRoute = (comp: AlloyComponent, transConfig: TransitioningConfig, _transState: Stateless): Option<TransitionRoute> => {
  const el = comp.element();
  return Attr.getOpt(el, transConfig.destinationAttr).map((destination) => {
    return {
      // eslint-disable-next-line @typescript-eslint/no-non-null-assertion
      start: Attr.get(comp.element(), transConfig.stateAttr)!,
      destination
    };
  });
};

const jumpTo = (comp: AlloyComponent, transConfig: TransitioningConfig, transState: Stateless, destination: string): void => {
  // Remove the previous transition
  disableTransition(comp, transConfig, transState);
  // Only call finish if there was an original state
  if (Attr.has(comp.element(), transConfig.stateAttr) && Attr.get(comp.element(), transConfig.stateAttr) !== destination) { transConfig.onFinish(comp, destination); }
  Attr.set(comp.element(), transConfig.stateAttr, destination);
};

const fasttrack = (comp: AlloyComponent, transConfig: TransitioningConfig, _transState: Stateless, _destination: string) => {
  if (Attr.has(comp.element(), transConfig.destinationAttr)) {
    Attr.getOpt(comp.element(), transConfig.destinationAttr).each((destination) => {
      Attr.set(comp.element(), transConfig.stateAttr, destination);
    });
    Attr.remove(comp.element(), transConfig.destinationAttr);
  }
};

const progressTo = (comp: AlloyComponent, transConfig: TransitioningConfig, transState: Stateless, destination: string) => {
  fasttrack(comp, transConfig, transState, destination);
  const route = getNewRoute(comp, transConfig, transState, destination);
  getTransitionOf(comp, transConfig, transState, route).fold(() => {
    jumpTo(comp, transConfig, transState, destination);
  }, (routeTransition) => {
    disableTransition(comp, transConfig, transState);
    const t = routeTransition.transition;
    Class.add(comp.element(), t.transitionClass);
    Attr.set(comp.element(), transConfig.destinationAttr, destination);
  });
};

const getState = (comp: AlloyComponent, transConfig: TransitioningConfig, _transState: Stateless): Option<string> => {
  return Attr.getOpt(comp.element(), transConfig.stateAttr);
};

export {
  findRoute,
  disableTransition,
  getCurrentRoute,
  jumpTo,
  progressTo,
  getState
};<|MERGE_RESOLUTION|>--- conflicted
+++ resolved
@@ -36,30 +36,19 @@
   });
 };
 
-<<<<<<< HEAD
-const getNewRoute = (comp: AlloyComponent, transConfig: TransitioningConfig, transState: Stateless, destination: string): TransitionRoute => {
-  return {
+const getNewRoute = (comp: AlloyComponent, transConfig: TransitioningConfig, transState: Stateless, destination: string): TransitionRoute => ({
+  // eslint-disable-next-line @typescript-eslint/no-non-null-assertion
+  start: Attr.get(comp.element(), transConfig.stateAttr)!,
+  destination
+});
+
+const getCurrentRoute = (comp: AlloyComponent, transConfig: TransitioningConfig, _transState: Stateless): Option<TransitionRoute> => {
+  const el = comp.element();
+  return Attr.getOpt(el, transConfig.destinationAttr).map((destination) => ({
     // eslint-disable-next-line @typescript-eslint/no-non-null-assertion
     start: Attr.get(comp.element(), transConfig.stateAttr)!,
     destination
-  };
-};
-=======
-const getNewRoute = (comp: AlloyComponent, transConfig: TransitioningConfig, transState: Stateless, destination: string): TransitionRoute => ({
-  start: Attr.get(comp.element(), transConfig.stateAttr),
-  destination
-});
->>>>>>> 73ce0fef
-
-const getCurrentRoute = (comp: AlloyComponent, transConfig: TransitioningConfig, _transState: Stateless): Option<TransitionRoute> => {
-  const el = comp.element();
-  return Attr.getOpt(el, transConfig.destinationAttr).map((destination) => {
-    return {
-      // eslint-disable-next-line @typescript-eslint/no-non-null-assertion
-      start: Attr.get(comp.element(), transConfig.stateAttr)!,
-      destination
-    };
-  });
+  }));
 };
 
 const jumpTo = (comp: AlloyComponent, transConfig: TransitioningConfig, transState: Stateless, destination: string): void => {
@@ -92,9 +81,8 @@
   });
 };
 
-const getState = (comp: AlloyComponent, transConfig: TransitioningConfig, _transState: Stateless): Option<string> => {
-  return Attr.getOpt(comp.element(), transConfig.stateAttr);
-};
+const getState = (comp: AlloyComponent, transConfig: TransitioningConfig, _transState: Stateless): Option<string> =>
+  Attr.getOpt(comp.element(), transConfig.stateAttr);
 
 export {
   findRoute,
