import { Adt, Option, Fun } from '@ephox/katamari';
import { Element, Position, Scroll, Width, Height } from '@ephox/sugar';

import { css as NuRepositionCss, RepositionCss, RepositionDecision} from '../view/Reposition';
import * as Direction from './Direction';
import { AdtInterface, SugarDocument, SugarPosition } from '../../alien/TypeDefinitions';
import { Bounds, bounds } from '../../alien/Boxes';
import * as Boxes from '../layout/Boxes';
import * as OuterPosition from '../../frame/OuterPosition';

export interface OriginAdt extends AdtInterface {

}

const adt: {
  none: () => OriginAdt;
  relative: (x: number, y: number, width: number, height: number) => OriginAdt;
  fixed: (x: number, y: number, width: number, height: number) => OriginAdt;
} = Adt.generate([
  { none: [ ] },
  { relative: [ 'x', 'y', 'width', 'height' ] },
  { fixed: [ 'x', 'y', 'width', 'height' ] }
]);

const positionWithDirection = (posName, decision, x, y, width, height) => {
  const decisionX = decision.x() - x;
  const decisionY = decision.y() - y;
  const decisionWidth = decision.width();
  const decisionHeight = decision.height();
  const decisionRight = width - (decisionX + decisionWidth);
  const decisionBottom = height - (decisionY + decisionHeight);

  const left = Option.some(decisionX);
  const top = Option.some(decisionY);
  const right = Option.some(decisionRight);
  const bottom = Option.some(decisionBottom);
  const none = Option.none();

<<<<<<< HEAD
    // wtb adt.match()
    return Direction.cata(decision.direction(),
      () => {
        // southeast
        return NuRepositionCss('fixed', left, top, none, none);
      },
      () => {
        // southwest
        return NuRepositionCss('fixed', none, top, right, none);
      },
      () => {
        // northeast
        return NuRepositionCss('fixed', left, none, none, bottom);
      },
      () => {
        // northwest
        return NuRepositionCss('fixed', none, none, right, bottom);
      },
      () => {
        // south
        return NuRepositionCss('fixed', left, top, none, none);
      },
      () => {
        // north
        return NuRepositionCss('fixed', left, none, none, bottom);
      },
      () => {
        // east
        return NuRepositionCss('fixed', left, none, none, none);
      },
      () => {
        // west
        return NuRepositionCss('fixed', none, none, right, none);
      }
    );
=======
  // wtb adt.match()
  return Direction.cata(decision.direction(),
    function () {
      // southeast
      return NuRepositionCss(posName, left, top, none, none);
    },
    function () {
      // southwest
      return NuRepositionCss(posName, none, top, right, none);
    },
    function () {
      // northeast
      return NuRepositionCss(posName, left, none, none, bottom);
    },
    function () {
      // northwest
      return NuRepositionCss(posName, none, none, right, bottom);
    }
  );
};

const reposition = (origin: OriginAdt, decision: RepositionDecision): RepositionCss => {
  return origin.fold(function () {
    return NuRepositionCss('absolute', Option.some(decision.x()), Option.some(decision.y()), Option.none(), Option.none());
  }, function (x, y, width, height) {
    return positionWithDirection('absolute', decision, x, y, width, height);
  }, function (x, y, width, height) {
    return positionWithDirection('fixed', decision, x, y, width, height);
>>>>>>> 8e10b431
  });
};

const toBox = (origin: OriginAdt, element: Element): Bounds => {
  const rel = Fun.curry(OuterPosition.find, element);
  const position = origin.fold(rel, rel, () => {
    const scroll = Scroll.get();
    // TODO: Make adding the scroll in OuterPosition.find optional.
    return OuterPosition.find(element).translate(-scroll.left(), -scroll.top());
  });

  const width = Width.getOuter(element);
  const height = Height.getOuter(element);
  return bounds(position.left(), position.top(), width, height);
};

const viewport = (origin: OriginAdt, getBounds: Option<() => Bounds>): Bounds => {
  return getBounds.fold(() => {
    /* There are no bounds supplied */
    return origin.fold(Boxes.win, Boxes.win, bounds);
  }, (b) => {
    /* Use any bounds supplied or make a bounds from the whole viewport for fixed. */
    return origin.fold(b, b, bounds);
  });
};

const translate = (origin, x, y) => {
  const pos = Position(x, y);
  const removeScroll = () => {
    const outerScroll = Scroll.get();
    return pos.translate(-outerScroll.left(), -outerScroll.top());
  };
  // This could use cata if it wasn't a circular reference
  return origin.fold(Fun.constant(pos), Fun.constant(pos), removeScroll);
};

const cata = <B>(
  subject: OriginAdt,
  onNone: () => B,
  onRelative: (x: number, y: number, width: number, height: number) => B,
  onFixed: (x: number, y: number, width: number, height: number) => B
): B => {
  return subject.fold<B>(onNone, onRelative, onFixed);
};

const none = adt.none as () => OriginAdt;
const relative = adt.relative as (x: number, y: number, width: number, height: number) => OriginAdt;
const fixed = adt.fixed as (x: number, y: number, width: number, height: number) => OriginAdt;

export {
  none,
  relative,
  fixed,
  reposition,
  viewport,
  toBox,
  translate,
  cata
};<|MERGE_RESOLUTION|>--- conflicted
+++ resolved
@@ -36,60 +36,38 @@
   const bottom = Option.some(decisionBottom);
   const none = Option.none();
 
-<<<<<<< HEAD
-    // wtb adt.match()
-    return Direction.cata(decision.direction(),
-      () => {
-        // southeast
-        return NuRepositionCss('fixed', left, top, none, none);
-      },
-      () => {
-        // southwest
-        return NuRepositionCss('fixed', none, top, right, none);
-      },
-      () => {
-        // northeast
-        return NuRepositionCss('fixed', left, none, none, bottom);
-      },
-      () => {
-        // northwest
-        return NuRepositionCss('fixed', none, none, right, bottom);
-      },
-      () => {
-        // south
-        return NuRepositionCss('fixed', left, top, none, none);
-      },
-      () => {
-        // north
-        return NuRepositionCss('fixed', left, none, none, bottom);
-      },
-      () => {
-        // east
-        return NuRepositionCss('fixed', left, none, none, none);
-      },
-      () => {
-        // west
-        return NuRepositionCss('fixed', none, none, right, none);
-      }
-    );
-=======
-  // wtb adt.match()
   return Direction.cata(decision.direction(),
-    function () {
+    () => {
       // southeast
-      return NuRepositionCss(posName, left, top, none, none);
+      return NuRepositionCss('fixed', left, top, none, none);
     },
-    function () {
+    () => {
       // southwest
-      return NuRepositionCss(posName, none, top, right, none);
+      return NuRepositionCss('fixed', none, top, right, none);
     },
-    function () {
+    () => {
       // northeast
-      return NuRepositionCss(posName, left, none, none, bottom);
+      return NuRepositionCss('fixed', left, none, none, bottom);
     },
-    function () {
+    () => {
       // northwest
-      return NuRepositionCss(posName, none, none, right, bottom);
+      return NuRepositionCss('fixed', none, none, right, bottom);
+    },
+    () => {
+      // south
+      return NuRepositionCss('fixed', left, top, none, none);
+    },
+    () => {
+      // north
+      return NuRepositionCss('fixed', left, none, none, bottom);
+    },
+    () => {
+      // east
+      return NuRepositionCss('fixed', left, none, none, none);
+    },
+    () => {
+      // west
+      return NuRepositionCss('fixed', none, none, right, none);
     }
   );
 };
@@ -101,7 +79,6 @@
     return positionWithDirection('absolute', decision, x, y, width, height);
   }, function (x, y, width, height) {
     return positionWithDirection('fixed', decision, x, y, width, height);
->>>>>>> 8e10b431
   });
 };
 
