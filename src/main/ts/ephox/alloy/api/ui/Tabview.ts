--- conflicted
+++ resolved
@@ -1,10 +1,6 @@
 import * as Behaviour from '../behaviour/Behaviour';
 import { Replacing } from '../behaviour/Replacing';
-<<<<<<< HEAD
-import SketchBehaviours from '../component/SketchBehaviours';
-=======
 import * as SketchBehaviours from '../component/SketchBehaviours';
->>>>>>> c7e92c3c
 import * as Sketcher from './Sketcher';
 import { Merger } from '@ephox/katamari';
 
@@ -36,12 +32,8 @@
     SketchBehaviours.field('tabviewBehaviours', [ Replacing ])
   ],
   factory
-<<<<<<< HEAD
-});
-=======
 });
 
 export {
   Tabview
-};
->>>>>>> c7e92c3c
+};