--- conflicted
+++ resolved
@@ -1,8 +1,4 @@
-<<<<<<< HEAD
-import SketchBehaviours from '../component/SketchBehaviours';
-=======
 import * as SketchBehaviours from '../component/SketchBehaviours';
->>>>>>> c7e92c3c
 import * as Sketcher from './Sketcher';
 import * as Fields from '../../data/Fields';
 import { FieldSchema } from '@ephox/boulder';
