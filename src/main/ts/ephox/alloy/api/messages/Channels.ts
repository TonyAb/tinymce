import { Fun } from '@ephox/katamari';
import { StringConstant } from '../../alien/TypeDefinitions';

<<<<<<< HEAD
const dismissPopups = Fun.constant('dismiss.popups');
=======
const dismissPopups = Fun.constant('dismiss.popups') as StringConstant;
>>>>>>> c7e92c3c

export {
  dismissPopups
};<|MERGE_RESOLUTION|>--- conflicted
+++ resolved
@@ -1,11 +1,7 @@
 import { Fun } from '@ephox/katamari';
 import { StringConstant } from '../../alien/TypeDefinitions';
 
-<<<<<<< HEAD
-const dismissPopups = Fun.constant('dismiss.popups');
-=======
 const dismissPopups = Fun.constant('dismiss.popups') as StringConstant;
->>>>>>> c7e92c3c
 
 export {
   dismissPopups
