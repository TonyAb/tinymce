import * as Behaviour from './Behaviour';
import * as HighlightApis from '../../behaviour/highlighting/HighlightApis';
import HighlightSchema from '../../behaviour/highlighting/HighlightSchema';
<<<<<<< HEAD
import { AlloyBehaviour, AlloyBehaviourConfig, SugarElement } from 'ephox/alloy/alien/TypeDefinitions';
import { AlloyComponent } from 'ephox/alloy/api/component/ComponentApi';
import { Option } from '@ephox/katamari';

export interface HighlightingBehaviour extends AlloyBehaviour {
  config: (HighlightingConfig) => { key: string, value: any };
  dehighlightAll?: (component: AlloyComponent) => void;
  dehighlight?: (component: AlloyComponent, target: AlloyComponent) => void;
  highlight?: (component: AlloyComponent, target: AlloyComponent) => void;
  highlightFirst?: (component: AlloyComponent) => void;
  highlightLast?: (component: AlloyComponent) => void;
  highlightAt?: (component: AlloyComponent, index: number) => void;
  highlightBy?: (component: AlloyComponent, predicate: (any) => any) => void;
  isHighlighted?: (component: AlloyComponent, queryTarget?: any ) => void;
  getHighlighted?: (component: AlloyComponent) => Option<AlloyComponent>;
  getFirst?: (component: AlloyComponent) => Option<AlloyComponent>;
  getLast?: (component: AlloyComponent) => Option<AlloyComponent>;
  getPrevious?: (component: AlloyComponent) => Option<AlloyComponent>;
  getNext?: (component: AlloyComponent) => Option<AlloyComponent>;
}

export interface HighlightingConfig extends AlloyBehaviourConfig {
  itemClass: string;
  highlightClass: string;
  onHighlight: () => (chooser, choice) => void;
  onDehighlight: () => (chooser, choice) => void;
}

const Highlighting: HighlightingBehaviour = Behaviour.create({
  fields: HighlightSchema,
  name: 'highlighting',
  apis: HighlightApis
});
=======
import { SugarElement } from '../../alien/TypeDefinitions';
import { AlloyComponent } from '../../api/component/ComponentApi';
import { Option } from '@ephox/katamari';

export interface HighlightingBehaviour extends Behaviour.AlloyBehaviour {
  config: (config: HighlightingConfig) => { [key: string]: (any) => any };
  dehighlightAll: (component: AlloyComponent) => void;
  dehighlight: (component: AlloyComponent, target: AlloyComponent) => void;
  highlight: (component: AlloyComponent, target: AlloyComponent) => void;
  highlightFirst: (component: AlloyComponent) => void;
  highlightLast: (component: AlloyComponent) => void;
  highlightAt: (component: AlloyComponent, index: number) => void;
  highlightBy: (component: AlloyComponent, predicate: (any) => any) => void;
  isHighlighted: (component: AlloyComponent, queryTarget: any ) => void;
  getHighlighted: (component: AlloyComponent) => Option<AlloyComponent>;
  getFirst: (component: AlloyComponent) => Option<AlloyComponent>;
  getLast: (component: AlloyComponent) => Option<AlloyComponent>;
  getPrevious: (component: AlloyComponent) => Option<AlloyComponent>;
  getNext: (component: AlloyComponent) => Option<AlloyComponent>;
}

export interface HighlightingConfig {
  itemClass: string;
  highlightClass: string;
  onHighlight?: (chooser, choice) => void;
  onDehighlight?: (chooser, choice) => void;
}

const Highlighting = Behaviour.create({
  fields: HighlightSchema,
  name: 'highlighting',
  apis: HighlightApis
}) as HighlightingBehaviour;
>>>>>>> c7e92c3c

export {
  Highlighting
};<|MERGE_RESOLUTION|>--- conflicted
+++ resolved
@@ -1,41 +1,6 @@
 import * as Behaviour from './Behaviour';
 import * as HighlightApis from '../../behaviour/highlighting/HighlightApis';
 import HighlightSchema from '../../behaviour/highlighting/HighlightSchema';
-<<<<<<< HEAD
-import { AlloyBehaviour, AlloyBehaviourConfig, SugarElement } from 'ephox/alloy/alien/TypeDefinitions';
-import { AlloyComponent } from 'ephox/alloy/api/component/ComponentApi';
-import { Option } from '@ephox/katamari';
-
-export interface HighlightingBehaviour extends AlloyBehaviour {
-  config: (HighlightingConfig) => { key: string, value: any };
-  dehighlightAll?: (component: AlloyComponent) => void;
-  dehighlight?: (component: AlloyComponent, target: AlloyComponent) => void;
-  highlight?: (component: AlloyComponent, target: AlloyComponent) => void;
-  highlightFirst?: (component: AlloyComponent) => void;
-  highlightLast?: (component: AlloyComponent) => void;
-  highlightAt?: (component: AlloyComponent, index: number) => void;
-  highlightBy?: (component: AlloyComponent, predicate: (any) => any) => void;
-  isHighlighted?: (component: AlloyComponent, queryTarget?: any ) => void;
-  getHighlighted?: (component: AlloyComponent) => Option<AlloyComponent>;
-  getFirst?: (component: AlloyComponent) => Option<AlloyComponent>;
-  getLast?: (component: AlloyComponent) => Option<AlloyComponent>;
-  getPrevious?: (component: AlloyComponent) => Option<AlloyComponent>;
-  getNext?: (component: AlloyComponent) => Option<AlloyComponent>;
-}
-
-export interface HighlightingConfig extends AlloyBehaviourConfig {
-  itemClass: string;
-  highlightClass: string;
-  onHighlight: () => (chooser, choice) => void;
-  onDehighlight: () => (chooser, choice) => void;
-}
-
-const Highlighting: HighlightingBehaviour = Behaviour.create({
-  fields: HighlightSchema,
-  name: 'highlighting',
-  apis: HighlightApis
-});
-=======
 import { SugarElement } from '../../alien/TypeDefinitions';
 import { AlloyComponent } from '../../api/component/ComponentApi';
 import { Option } from '@ephox/katamari';
@@ -69,7 +34,6 @@
   name: 'highlighting',
   apis: HighlightApis
 }) as HighlightingBehaviour;
->>>>>>> c7e92c3c
 
 export {
   Highlighting
