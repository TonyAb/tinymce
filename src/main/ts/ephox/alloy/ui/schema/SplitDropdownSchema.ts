--- conflicted
+++ resolved
@@ -1,20 +1,5 @@
 import { FieldSchema } from '@ephox/boulder';
 import { Fun } from '@ephox/katamari';
-<<<<<<< HEAD
-
-import * as Behaviour from '../../api/behaviour/Behaviour';
-import { Coupling } from '../../api/behaviour/Coupling';
-import { Focusing } from '../../api/behaviour/Focusing';
-import { Keying } from '../../api/behaviour/Keying';
-import { Toggling } from '../../api/behaviour/Toggling';
-import SketchBehaviours from '../../api/component/SketchBehaviours';
-import * as AlloyTriggers from '../../api/events/AlloyTriggers';
-import Button from '../../api/ui/Button';
-import * as Fields from '../../data/Fields';
-import * as InternalSink from '../../parts/InternalSink';
-import PartType from '../../parts/PartType';
-
-=======
 
 import * as Behaviour from '../../api/behaviour/Behaviour';
 import { Coupling } from '../../api/behaviour/Coupling';
@@ -28,7 +13,6 @@
 import * as InternalSink from '../../parts/InternalSink';
 import * as PartType from '../../parts/PartType';
 
->>>>>>> c7e92c3c
 const schema = Fun.constant([
   FieldSchema.strict('toggleClass'),
   FieldSchema.strict('fetch'),
