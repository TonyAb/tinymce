import { FieldSchema } from '@ephox/boulder';
import { Merger } from '@ephox/katamari';

import * as AlloyEvents from '../api/events/AlloyEvents';
<<<<<<< HEAD
import NativeEvents from '../api/events/NativeEvents';
import SystemEvents from '../api/events/SystemEvents';
=======
import * as NativeEvents from '../api/events/NativeEvents';
import * as SystemEvents from '../api/events/SystemEvents';
>>>>>>> c7e92c3c
import * as FocusManagers from '../api/focus/FocusManagers';
import * as Fields from '../data/Fields';
import * as KeyRules from '../navigation/KeyRules';

const typical = function (infoSchema, stateInit, getRules, getEvents, getApis, optFocusIn) {
  const schema = function () {
    return infoSchema.concat([
      FieldSchema.defaulted('focusManager', FocusManagers.dom()),
      Fields.output('handler', me),
      Fields.output('state', stateInit)
    ]);
  };

  const processKey = function (component, simulatedEvent, keyingConfig, keyingState) {
    const rules = getRules(component, simulatedEvent, keyingConfig, keyingState);

    return KeyRules.choose(rules, simulatedEvent.event()).bind(function (rule) {
      return rule(component, simulatedEvent, keyingConfig, keyingState);
    });
  };

  const toEvents = function (keyingConfig, keyingState) {
    const otherEvents = getEvents(keyingConfig, keyingState);
    const keyEvents = AlloyEvents.derive(
      optFocusIn.map(function (focusIn) {
        return AlloyEvents.run(SystemEvents.focus(), function (component, simulatedEvent) {
          focusIn(component, keyingConfig, keyingState, simulatedEvent);
          simulatedEvent.stop();
        });
      }).toArray().concat([
        AlloyEvents.run(NativeEvents.keydown(), function (component, simulatedEvent) {
          processKey(component, simulatedEvent, keyingConfig, keyingState).each(function (_) {
            simulatedEvent.stop();
          });
        })
      ])
    );
    return Merger.deepMerge(otherEvents, keyEvents);
  };

  const me = {
    schema,
    processKey,
    toEvents,
    toApis: getApis
  };

  return me;
};

export {
  typical
};<|MERGE_RESOLUTION|>--- conflicted
+++ resolved
@@ -2,13 +2,8 @@
 import { Merger } from '@ephox/katamari';
 
 import * as AlloyEvents from '../api/events/AlloyEvents';
-<<<<<<< HEAD
-import NativeEvents from '../api/events/NativeEvents';
-import SystemEvents from '../api/events/SystemEvents';
-=======
 import * as NativeEvents from '../api/events/NativeEvents';
 import * as SystemEvents from '../api/events/SystemEvents';
->>>>>>> c7e92c3c
 import * as FocusManagers from '../api/focus/FocusManagers';
 import * as Fields from '../data/Fields';
 import * as KeyRules from '../navigation/KeyRules';
