--- conflicted
+++ resolved
@@ -1,17 +1,3 @@
-<<<<<<< HEAD
-import { FieldPresence, FieldSchema, Objects, ValueSchema, DslType } from '@ephox/boulder';
-import { Arr, Fun, Merger, Obj, Option } from '@ephox/katamari';
-
-import * as Fields from '../data/Fields';
-import UiSubstitutes from '../spec/UiSubstitutes';
-import * as PartSubstitutes from './PartSubstitutes';
-import PartType from './PartType';
-
-// TODO: Make more functional if performance isn't an issue.
-const generate = function (owner, parts) {
-  const r = { };
-
-=======
 import { FieldPresence, DslType, FieldSchema, Objects, ValueSchema } from '@ephox/boulder';
 import { Arr, Fun, Merger, Obj, Option, Result } from '@ephox/katamari';
 
@@ -52,7 +38,6 @@
 // TODO: Make more functional if performance isn't an issue.
 const generate = function (owner: string, parts: DslType.FieldProcessorAdt[]): GeneratedParts {
   const r = { };
->>>>>>> c7e92c3c
   Arr.each(parts, function (part) {
     PartType.asNamedPart(part).each(function (np) {
       const g = doGenerateOne(owner, np.pname());
@@ -77,11 +62,7 @@
   };
 };
 
-<<<<<<< HEAD
-const generateOne = function (owner, pname, config) {
-=======
 const generateOne = function (owner: string, pname: string, config: SketchSpec): GeneratedSinglePart {
->>>>>>> c7e92c3c
   return {
     uiType: UiSubstitutes.placeholder(),
     owner,
@@ -91,11 +72,7 @@
   };
 };
 
-<<<<<<< HEAD
-const schemas = function (parts) {
-=======
 const schemas = function (parts: DslType.FieldProcessorAdt[]): DslType.FieldProcessorAdt[] {
->>>>>>> c7e92c3c
   // This actually has to change. It needs to return the schemas for things that will
   // not appear in the components list, which is only externals
   return Arr.bind(parts, function (part) {
@@ -116,17 +93,6 @@
   return Arr.map(parts, PartType.name);
 };
 
-<<<<<<< HEAD
-const substitutes = function (owner, detail, parts) {
-  return PartSubstitutes.subs(owner, detail, parts);
-};
-
-const components = function (owner, detail, internals) {
-  return UiSubstitutes.substitutePlaces(Option.some(owner), detail, detail.components(), internals);
-};
-
-const getPart = function (component, detail, partKey) {
-=======
 const substitutes = function (owner: string, detail: DetailedSpec, parts: DslType.FieldProcessorAdt[]): { internals: () => {}, externals: () => {} } {
   return PartSubstitutes.subs(owner, detail, parts);
 };
@@ -136,24 +102,15 @@
 };
 
 const getPart = function (component: AlloyComponent, detail: DetailedSpec, partKey: string): Option<AlloyComponent> {
->>>>>>> c7e92c3c
   const uid = detail.partUids()[partKey];
   return component.getSystem().getByUid(uid).toOption();
 };
 
-<<<<<<< HEAD
-const getPartOrDie = function (component, detail, partKey) {
-  return getPart(component, detail, partKey).getOrDie('Could not find part: ' + partKey);
-};
-
-const getParts = function (component, detail, partKeys) {
-=======
 const getPartOrDie = function (component: AlloyComponent, detail: DetailedSpec, partKey: string): AlloyComponent {
   return getPart(component, detail, partKey).getOrDie('Could not find part: ' + partKey);
 };
 
 const getParts = function (component: AlloyComponent, detail: DetailedSpec, partKeys: string[]): { [key: string]: () => Result<AlloyComponent, string> } {
->>>>>>> c7e92c3c
   const r = { };
   const uids = detail.partUids();
 
@@ -166,22 +123,14 @@
   return Obj.map(r, Fun.constant);
 };
 
-<<<<<<< HEAD
-const getAllParts = function (component, detail) {
-=======
 const getAllParts = function (component: AlloyComponent, detail: DetailedSpec) {
->>>>>>> c7e92c3c
   const system = component.getSystem();
   return Obj.map(detail.partUids(), function (pUid, k) {
     return Fun.constant(system.getByUid(pUid));
   });
 };
 
-<<<<<<< HEAD
-const getPartsOrDie = function (component, detail, partKeys) {
-=======
 const getPartsOrDie = function (component: AlloyComponent, detail: DetailedSpec, partKeys: string[]): { [key: string]: () => AlloyComponent } {
->>>>>>> c7e92c3c
   const r = { };
   const uids = detail.partUids();
 
@@ -194,11 +143,7 @@
   return Obj.map(r, Fun.constant);
 };
 
-<<<<<<< HEAD
-const defaultUids = function (baseUid, partTypes) {
-=======
 const defaultUids = function (baseUid: string, partTypes) {
->>>>>>> c7e92c3c
   const partNames = names(partTypes);
 
   return Objects.wrapAll(
