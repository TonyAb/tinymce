--- conflicted
+++ resolved
@@ -1,8 +1,6 @@
 import { JSON as Json } from '@ephox/sand';
 import { Struct, Option } from '@ephox/katamari';
 
-<<<<<<< HEAD
-=======
 export interface DomDefinition {
   attributes(): Option<{}>;
   classes(): Option<string[]>;
@@ -13,7 +11,6 @@
   defChildren(): Option<string>;
 }
 
->>>>>>> c7e92c3c
 const nu = Struct.immutableBag([ 'tag' ], [
   'classes',
   'attributes',
