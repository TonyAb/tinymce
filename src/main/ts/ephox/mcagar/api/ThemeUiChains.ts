<<<<<<< HEAD
import { Assertions, Chain, Mouse, NamedChain, UiFinder } from '@ephox/agar';
import { document, console } from '@ephox/dom-globals';
import { Arr, Fun, Merger, Result } from '@ephox/katamari';
import { Element, Visibility } from '@ephox/sugar';
import { getThemeSelectors, ThemeSelectors } from './ThemeSelectors';

export default function() {
  const selectors: ThemeSelectors = getThemeSelectors();
=======
import { Assertions } from '@ephox/agar';
import { Chain } from '@ephox/agar';
import { NamedChain } from '@ephox/agar';
import { Mouse } from '@ephox/agar';
import { UiFinder } from '@ephox/agar';
import { Fun } from '@ephox/katamari';
import { Arr } from '@ephox/katamari';
import { Merger } from '@ephox/katamari';
import { Result } from '@ephox/katamari';
import { Element } from '@ephox/sugar';
import { Visibility } from '@ephox/sugar';

import {ThemeSelectors, DefaultThemeSelectors} from './ThemeSelectors';
import { document } from '@ephox/dom-globals';

export default function(selectors: Partial<ThemeSelectors>) {
  const mergedSelectors = {
    ...DefaultThemeSelectors,
    ...selectors
  };
>>>>>>> 46d630ac

  var dialogRoot = Element.fromDom(document.body);

  var cToolstripRoot = Chain.mapper(function (editor: any) {
    return Element.fromDom(editor.getContainer());
  });

  var cEditorRoot = Chain.mapper(function (editor: any) {
    return Element.fromDom(editor.getBody());
  });

  var cDialogRoot = Chain.inject(dialogRoot);

  var cGetToolbarRoot = Chain.fromChains([
    cToolstripRoot,
    UiFinder.cFindIn(selectors.toolBarSelector)
  ]);

  var cGetMenuRoot = Chain.fromChains([
    cToolstripRoot,
    UiFinder.cFindIn(selectors.menuBarSelector)
  ]);

  var cFindIn = function (cRoot, selector: string) {
    return Chain.fromChains([
      cRoot,
      UiFinder.cFindIn(selector)
    ]);
  };

  var cClickOnWithin = function (label: string, selector: string, cContext) {
     return NamedChain.asChain([
       NamedChain.direct(NamedChain.inputName(), cContext, 'context'),
       NamedChain.direct('context', UiFinder.cFindIn(selector), 'ui'),
       NamedChain.direct('ui', Mouse.cClick, '_'),
       NamedChain.outputInput
     ]);
   };

  var cClickOnUi = function (label: string, selector: string) {
   return cClickOnWithin(label, selector, cDialogRoot);
  };

  var cClickOnToolbar = function (label: string, selector: string) {
    return cClickOnWithin(label, selector, cGetToolbarRoot);
  };

  var cClickOnMenu = function (label: string, selector: string) {
    return cClickOnWithin(label, selector, cGetMenuRoot);
  };

  var cWaitForState = function (hasState) {
    return function (label: string, selector: string) {
      return NamedChain.asChain([
        NamedChain.write('element', Chain.fromChains([
          cDialogRoot,
          UiFinder.cWaitForState(label, selector, hasState)
        ])),
        NamedChain.outputInput
      ]);
    };
  };

  var cWaitForVisible = function (label: string, selector: string) {
    return Chain.fromChains([
      cDialogRoot,
      UiFinder.cWaitForState(label, selector, Visibility.isVisible)
    ]);
  };

  var cWaitForPopup = function (label: string, selector: string) {
    return cWaitForState(Visibility.isVisible)(label, selector);
  };

  var cWaitForUi = function (label: string, selector: string) {
    return cWaitForState(Fun.constant(true))(label, selector);
  };

  var cTriggerContextMenu = function (label: string, target, menu) {
    return Chain.fromChains([
      cEditorRoot,
      UiFinder.cFindIn(target),
      Mouse.cContextMenu,

      // Ignores input
      cWaitForPopup(label, menu)
    ]);
  };

  var cDialogByPopup = Chain.binder(function (input: any) {
    var wins = input.editor.windowManager.getWindows();
    // TODO: fix this to work with alloy dialogs
    return wins.length ? Result.value(wins[0]) : Result.error("dialog was not found");
  });

  var cWaitForDialog = function (selector: string) {
    return NamedChain.asChain([
      NamedChain.direct(NamedChain.inputName(), Chain.identity, 'editor'),
      NamedChain.write('popupNode', cWaitForVisible('waiting for popup: ' + selector, selector)),
      NamedChain.merge(['editor', 'popupNode'], 'dialogInputs'),
      NamedChain.direct('dialogInputs', cDialogByPopup, 'dialog'),
      NamedChain.output('dialog')
    ]);
  };

  var cAssertDialogContents = function (selector: string, data) {
    return NamedChain.asChain([
      NamedChain.direct(NamedChain.inputName(), cWaitForDialog(selector), 'dialog'),
      NamedChain.direct('dialog', Chain.op(function (dialog) {
        Assertions.assertEq('asserting contents of: ' + selector, data, dialog.getData());
      }), '_'),
      NamedChain.outputInput
    ]);
  };

  var cAssertActiveDialogContents = function (data) {
    return cAssertDialogContents('[role="dialog"]', data);
  };

  var cFillDialog = function (selector: string, data) {
    return NamedChain.asChain([
      NamedChain.direct(NamedChain.inputName(), cWaitForDialog(selector), 'dialog'),
      NamedChain.direct('dialog', Chain.op(function (dialog) {
        dialog.setData(Merger.merge(dialog.getData(), data));
      }), '_'),
      NamedChain.outputInput
    ]);
  };

  var cFillActiveDialog = function (data) {
    return cFillDialog('[role="dialog"]', data);
  };

  var cClickPopupButton = function (btnSelector: string, selector?: string) {
    var popupSelector = selector ? selector : '[role="dialog"]';

    return NamedChain.asChain([
      NamedChain.direct(NamedChain.inputName(), cWaitForVisible('waiting for: ' + popupSelector, popupSelector), 'popup'),
      NamedChain.direct('popup', UiFinder.cFindIn(btnSelector), 'button'),
      NamedChain.direct('button', Mouse.cClick, '_'),
      NamedChain.outputInput
    ]);
  };

  var cCloseDialog = function (selector: string) {
    return cClickPopupButton(selectors.dialogCloseSelector, selector);
  };

  var cSubmitDialog = function (selector?: string) {
    return cClickPopupButton(selectors.dialogSubmitSelector, selector);
  };

  return {
    cClickOnToolbar: cClickOnToolbar,
    cClickOnMenu: cClickOnMenu,
    cClickOnUi: cClickOnUi,

    // Popups need to be visible.
    cWaitForPopup: cWaitForPopup,
    // UI does not need to be visible
    cWaitForUi: cWaitForUi,
    // General state predicate
    cWaitForState: cWaitForState,

    cFillDialog: cFillDialog,
    cFillActiveDialog: cFillActiveDialog,
    cCloseDialog: cCloseDialog,
    cSubmitDialog: cSubmitDialog,
    cAssertDialogContents: cAssertDialogContents,
    cAssertActiveDialogContents: cAssertActiveDialogContents,

    cTriggerContextMenu: cTriggerContextMenu
  };
}<|MERGE_RESOLUTION|>--- conflicted
+++ resolved
@@ -1,34 +1,11 @@
-<<<<<<< HEAD
 import { Assertions, Chain, Mouse, NamedChain, UiFinder } from '@ephox/agar';
-import { document, console } from '@ephox/dom-globals';
-import { Arr, Fun, Merger, Result } from '@ephox/katamari';
+import { document } from '@ephox/dom-globals';
+import { Fun, Merger, Result } from '@ephox/katamari';
 import { Element, Visibility } from '@ephox/sugar';
 import { getThemeSelectors, ThemeSelectors } from './ThemeSelectors';
 
 export default function() {
   const selectors: ThemeSelectors = getThemeSelectors();
-=======
-import { Assertions } from '@ephox/agar';
-import { Chain } from '@ephox/agar';
-import { NamedChain } from '@ephox/agar';
-import { Mouse } from '@ephox/agar';
-import { UiFinder } from '@ephox/agar';
-import { Fun } from '@ephox/katamari';
-import { Arr } from '@ephox/katamari';
-import { Merger } from '@ephox/katamari';
-import { Result } from '@ephox/katamari';
-import { Element } from '@ephox/sugar';
-import { Visibility } from '@ephox/sugar';
-
-import {ThemeSelectors, DefaultThemeSelectors} from './ThemeSelectors';
-import { document } from '@ephox/dom-globals';
-
-export default function(selectors: Partial<ThemeSelectors>) {
-  const mergedSelectors = {
-    ...DefaultThemeSelectors,
-    ...selectors
-  };
->>>>>>> 46d630ac
 
   var dialogRoot = Element.fromDom(document.body);
 
