import {
    ApproxStructure, Assertions, Keys, Pipeline, Step, GeneralSteps
} from '@ephox/agar';
import { UnitTest } from '@ephox/bedrock';
import { TinyActions, TinyApis, TinyLoader } from '@ephox/mcagar';

import TextpatternPlugin from 'tinymce/plugins/textpattern/Plugin';
import Theme from 'tinymce/themes/silver/Theme';

import Utils from '../module/test/Utils';

UnitTest.asynctest('browser.tinymce.plugins.textpattern.TextPatternPluginTest', (success, failure) => {
  TextpatternPlugin();
  Theme();

  TinyLoader.setup(function (editor, onSuccess, onFailure) {
    const tinyApis = TinyApis(editor);
    const tinyActions = TinyActions(editor);

    const steps = Utils.withTeardown([
      Step.label('Space on ** without content does nothing', GeneralSteps.sequence([
        Utils.sSetContentAndPressSpace(tinyApis, tinyActions, '**'),
<<<<<<< HEAD
        Step.label('Check ** was left unchanged', tinyApis.sAssertContent('<p>**&nbsp;</p>'))
      ])),
      Step.label('Italic format on single word using space', GeneralSteps.sequence([
        Utils.sSetContentAndPressSpace(tinyApis, tinyActions, '*a&nbsp; *', 5),
        Step.label('Check italic format was applied around the "a" and nbsp but excluded the trailing space',
=======
        tinyApis.sAssertContent('<p>**</p>')
      ]),
      Log.stepsAsStep('TBA', 'TextPattern: Italic format on single word using space 1', [
        tinyApis.sSetContent('<p>*a&nbsp; *&nbsp;</p>'),
        tinyApis.sFocus,
        tinyApis.sSetCursor([0, 0], 6),
        tinyActions.sContentKeystroke(Keys.space(), {}),
>>>>>>> edf4d71c
        tinyApis.sAssertContentStructure(ApproxStructure.build(function (s, str) {
          return Utils.bodyStruct([
            s.element('p', {
              children: [
                s.element('em', {
                  children: [
                    s.text(str.is('a\u00A0'), true)
                  ]
                }),
<<<<<<< HEAD
                s.text(str.is(' \u00A0'), true),
              ]
            })
          ]);
        })))
      ])),
      Step.label('Italic format on single word using space', GeneralSteps.sequence([
        Utils.sSetContentAndPressSpace(tinyApis, tinyActions, '*a*'),
        Step.label('Check italic format was applied', tinyApis.sAssertContentStructure(Utils.inlineStructHelper('em', 'a')))
      ])),
      Step.label('Bold format on single word using space', GeneralSteps.sequence([
        Utils.sSetContentAndPressSpace(tinyApis, tinyActions, '**a**'),
        Step.label('Check bold format was applied', tinyApis.sAssertContentStructure(Utils.inlineStructHelper('strong', 'a'))),
      ])),
      Step.label('Bold/italic format on single word using space', GeneralSteps.sequence([
        Utils.sSetContentAndPressSpace(tinyApis, tinyActions, '***a***'),
        Step.label('Check bold and italic formats were applied', tinyApis.sAssertContentStructure(ApproxStructure.build(function (s, str) {
=======
                s.text(str.is('\u00a0')),
                s.text(str.is(' ')),
                s.text(str.is('\u00a0'))
              ]
            })
          ]);
        }))
      ]),
      Log.stepsAsStep('TBA', 'TextPattern: Italic format on single word using space 2', [
        Utils.sSetContentAndPressSpace(tinyApis, tinyActions, '*a*\u00a0'),
        tinyApis.sAssertContentStructure(Utils.inlineStructHelper('em', 'a')),
        tinyApis.sAssertSelection([0, 1], 1, [0, 1], 1)
      ]),
      Log.stepsAsStep('TBA', 'TextPattern: Bold format on single word using space', [
        Utils.sSetContentAndPressSpace(tinyApis, tinyActions, '**a**\u00a0'),
        tinyApis.sAssertContentStructure(Utils.inlineStructHelper('strong', 'a'))
      ]),
      Log.stepsAsStep('TBA', 'TextPattern: Bold/italic format on single word using space', [
        Utils.sSetContentAndPressSpace(tinyApis, tinyActions, '***a***\u00a0'),
        tinyApis.sAssertContentStructure(ApproxStructure.build(function (s, str) {
>>>>>>> edf4d71c
          return Utils.bodyStruct([
            s.element('p', {
              children: [
                s.element('em', {
                  children: [
                    s.element('strong', {
                      children: [
                        s.text(str.is('a'), true)
                      ]
                    })
                  ]
                }),
<<<<<<< HEAD
                s.text(str.is('\u00A0'), true)
              ]
            })
          ]);
        })))
      ])),
      Step.label('Bold format on multiple words using space', GeneralSteps.sequence([
        Utils.sSetContentAndPressSpace(tinyApis, tinyActions, '**a b**'),
        Step.label('Check bold and italic formats were applied', tinyApis.sAssertContentStructure(Utils.inlineStructHelper('strong', 'a b')))
      ])),
      Step.label('Bold format on single word using enter', GeneralSteps.sequence([
=======
                s.text(str.is('\u00a0'))
              ]
            })
          ]);
        }))
      ]),
      Log.stepsAsStep('TBA', 'TextPattern: Bold format on multiple words using space', [
        Utils.sSetContentAndPressSpace(tinyApis, tinyActions, '**a b**\u00a0'),
        tinyApis.sAssertContentStructure(Utils.inlineStructHelper('strong', 'a b'))
      ]),
      Log.stepsAsStep('TBA', 'TextPattern: Bold format on single word using enter', [
>>>>>>> edf4d71c
        Utils.sSetContentAndPressEnter(tinyApis, tinyActions, '**a**'),
        Step.label('Check bold format was applied', tinyApis.sAssertContentStructure(Utils.inlineBlockStructHelper('strong', 'a')))
      ])),
      Step.label('Bold/italic format on single word using enter', GeneralSteps.sequence([
        Utils.sSetContentAndPressEnter(tinyApis, tinyActions, '***a***'),
        Step.label('Check bold and italic formats were applied', tinyApis.sAssertContentStructure(ApproxStructure.build(function (s, str) {
          return Utils.bodyStruct([
            s.element('p', {
              children: [
                s.element('em', {
                  children: [
                    s.element('strong', {
                      children: [
                        s.text(str.is('a'), true),
                      ]
                    })
                  ]
                }),
                s.zeroOrOne(s.text(str.is(''), true))
              ]
            }),
            s.element('p', {})
          ]);
        })))
      ])),
      Step.label('H1 format on single word node using enter', GeneralSteps.sequence([
        Utils.sSetContentAndPressEnter(tinyApis, tinyActions, '# a'),
        Step.label('Check h1 format was applied', tinyApis.sAssertContentStructure(Utils.blockStructHelper('h1', ' a')))
      ])),
      Step.label('H2 format on single word node using enter', GeneralSteps.sequence([
        Utils.sSetContentAndPressEnter(tinyApis, tinyActions, '## a'),
        Step.label('Check h2 format was applied', tinyApis.sAssertContentStructure(Utils.blockStructHelper('h2', ' a')))
      ])),
      Step.label('H3 format on single word node using enter', GeneralSteps.sequence([
        Utils.sSetContentAndPressEnter(tinyApis, tinyActions, '### a'),
        Step.label('Check h3 format was applied', tinyApis.sAssertContentStructure(Utils.blockStructHelper('h3', ' a')))
      ])),
      Step.label('H4 format on single word node using enter', GeneralSteps.sequence([
        Utils.sSetContentAndPressEnter(tinyApis, tinyActions, '#### a'),
        Step.label('Check h4 format was applied', tinyApis.sAssertContentStructure(Utils.blockStructHelper('h4', ' a')))
      ])),
      Step.label('H5 format on single word node using enter', GeneralSteps.sequence([
        Utils.sSetContentAndPressEnter(tinyApis, tinyActions, '##### a'),
        Step.label('Check h5 format was applied', tinyApis.sAssertContentStructure(Utils.blockStructHelper('h5', ' a')))
      ])),
      Step.label('H6 format on single word node using enter', GeneralSteps.sequence([
        Utils.sSetContentAndPressEnter(tinyApis, tinyActions, '###### a'),
        Step.label('Check h6 format was applied', tinyApis.sAssertContentStructure(Utils.blockStructHelper('h6', ' a')))
      ])),
      Step.label('OL format on single word node using enter', GeneralSteps.sequence([
        Utils.sSetContentAndPressEnter(tinyApis, tinyActions, '1. a'),
        tinyApis.sAssertContentPresence({ ol: 1, li: 2 })
      ])),
      Step.label('UL format on single word node using enter', GeneralSteps.sequence([
        Utils.sSetContentAndPressEnter(tinyApis, tinyActions, '* a'),
        tinyApis.sAssertContentPresence({ ul: 1, li: 2 })
      ])),
      Step.label('enter with uncollapsed range does not insert list', GeneralSteps.sequence([
        tinyApis.sSetContent('<p>* ab</p>'),
        tinyApis.sFocus,
        tinyApis.sSetSelection([0, 0], 3, [0, 0], 4),
        tinyActions.sContentKeystroke(Keys.enter(), {}),
        tinyApis.sAssertContentPresence({ ul: 0 })
      ])),
      Step.label('enter with only pattern does not insert list', GeneralSteps.sequence([
        tinyApis.sSetContent('<p>*</p>'),
        tinyApis.sFocus,
        tinyApis.sSetCursor([0, 0], 1),
        tinyActions.sContentKeystroke(Keys.enter(), {}),
        tinyApis.sAssertContentPresence({ ul: 0 })
      ])),
      Step.label('test inline and block at the same time', GeneralSteps.sequence([
        Utils.sSetContentAndPressEnter(tinyApis, tinyActions, '* **important list**'),
        tinyApis.sAssertContentPresence({ ul: 1, li: 2, strong: 1 })
      ])),
      Step.label('getPatterns/setPatterns', Step.sync(function () {
        editor.plugins.textpattern.setPatterns([
            { start: '#', format: 'h1' },
            { start: '##', format: 'h2' },
            { start: '###', format: 'h3' }
        ]);

        Assertions.assertEq(
            'should be the same',
            editor.plugins.textpattern.getPatterns(),
          [
            {
              format: 'h3',
              start: '###'
            },
            {
              format: 'h2',
              start: '##'
            },

            {
              format: 'h1',
              start: '#'
            }
          ]
          );
      }))
    ], tinyApis.sSetContent(''));

    Pipeline.async({}, steps, onSuccess, onFailure);
  }, {
    plugins: 'textpattern',
    base_url: '/project/js/tinymce'
  }, success, failure);
});<|MERGE_RESOLUTION|>--- conflicted
+++ resolved
@@ -10,6 +10,7 @@
 import Utils from '../module/test/Utils';
 
 UnitTest.asynctest('browser.tinymce.plugins.textpattern.TextPatternPluginTest', (success, failure) => {
+
   TextpatternPlugin();
   Theme();
 
@@ -20,21 +21,11 @@
     const steps = Utils.withTeardown([
       Step.label('Space on ** without content does nothing', GeneralSteps.sequence([
         Utils.sSetContentAndPressSpace(tinyApis, tinyActions, '**'),
-<<<<<<< HEAD
         Step.label('Check ** was left unchanged', tinyApis.sAssertContent('<p>**&nbsp;</p>'))
       ])),
-      Step.label('Italic format on single word using space', GeneralSteps.sequence([
+      Step.label('Italic format on single word using space 1', GeneralSteps.sequence([
         Utils.sSetContentAndPressSpace(tinyApis, tinyActions, '*a&nbsp; *', 5),
         Step.label('Check italic format was applied around the "a" and nbsp but excluded the trailing space',
-=======
-        tinyApis.sAssertContent('<p>**</p>')
-      ]),
-      Log.stepsAsStep('TBA', 'TextPattern: Italic format on single word using space 1', [
-        tinyApis.sSetContent('<p>*a&nbsp; *&nbsp;</p>'),
-        tinyApis.sFocus,
-        tinyApis.sSetCursor([0, 0], 6),
-        tinyActions.sContentKeystroke(Keys.space(), {}),
->>>>>>> edf4d71c
         tinyApis.sAssertContentStructure(ApproxStructure.build(function (s, str) {
           return Utils.bodyStruct([
             s.element('p', {
@@ -44,14 +35,13 @@
                     s.text(str.is('a\u00A0'), true)
                   ]
                 }),
-<<<<<<< HEAD
                 s.text(str.is(' \u00A0'), true),
               ]
             })
           ]);
         })))
       ])),
-      Step.label('Italic format on single word using space', GeneralSteps.sequence([
+      Step.label('Italic format on single word using space 2', GeneralSteps.sequence([
         Utils.sSetContentAndPressSpace(tinyApis, tinyActions, '*a*'),
         Step.label('Check italic format was applied', tinyApis.sAssertContentStructure(Utils.inlineStructHelper('em', 'a')))
       ])),
@@ -62,28 +52,6 @@
       Step.label('Bold/italic format on single word using space', GeneralSteps.sequence([
         Utils.sSetContentAndPressSpace(tinyApis, tinyActions, '***a***'),
         Step.label('Check bold and italic formats were applied', tinyApis.sAssertContentStructure(ApproxStructure.build(function (s, str) {
-=======
-                s.text(str.is('\u00a0')),
-                s.text(str.is(' ')),
-                s.text(str.is('\u00a0'))
-              ]
-            })
-          ]);
-        }))
-      ]),
-      Log.stepsAsStep('TBA', 'TextPattern: Italic format on single word using space 2', [
-        Utils.sSetContentAndPressSpace(tinyApis, tinyActions, '*a*\u00a0'),
-        tinyApis.sAssertContentStructure(Utils.inlineStructHelper('em', 'a')),
-        tinyApis.sAssertSelection([0, 1], 1, [0, 1], 1)
-      ]),
-      Log.stepsAsStep('TBA', 'TextPattern: Bold format on single word using space', [
-        Utils.sSetContentAndPressSpace(tinyApis, tinyActions, '**a**\u00a0'),
-        tinyApis.sAssertContentStructure(Utils.inlineStructHelper('strong', 'a'))
-      ]),
-      Log.stepsAsStep('TBA', 'TextPattern: Bold/italic format on single word using space', [
-        Utils.sSetContentAndPressSpace(tinyApis, tinyActions, '***a***\u00a0'),
-        tinyApis.sAssertContentStructure(ApproxStructure.build(function (s, str) {
->>>>>>> edf4d71c
           return Utils.bodyStruct([
             s.element('p', {
               children: [
@@ -96,7 +64,6 @@
                     })
                   ]
                 }),
-<<<<<<< HEAD
                 s.text(str.is('\u00A0'), true)
               ]
             })
@@ -108,19 +75,6 @@
         Step.label('Check bold and italic formats were applied', tinyApis.sAssertContentStructure(Utils.inlineStructHelper('strong', 'a b')))
       ])),
       Step.label('Bold format on single word using enter', GeneralSteps.sequence([
-=======
-                s.text(str.is('\u00a0'))
-              ]
-            })
-          ]);
-        }))
-      ]),
-      Log.stepsAsStep('TBA', 'TextPattern: Bold format on multiple words using space', [
-        Utils.sSetContentAndPressSpace(tinyApis, tinyActions, '**a b**\u00a0'),
-        tinyApis.sAssertContentStructure(Utils.inlineStructHelper('strong', 'a b'))
-      ]),
-      Log.stepsAsStep('TBA', 'TextPattern: Bold format on single word using enter', [
->>>>>>> edf4d71c
         Utils.sSetContentAndPressEnter(tinyApis, tinyActions, '**a**'),
         Step.label('Check bold format was applied', tinyApis.sAssertContentStructure(Utils.inlineBlockStructHelper('strong', 'a')))
       ])),
