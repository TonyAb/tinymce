import { Log, Pipeline } from '@ephox/agar';
import { UnitTest } from '@ephox/bedrock';
import { TinyActions, TinyApis, TinyLoader } from '@ephox/mcagar';
import TextpatternPlugin from 'tinymce/plugins/textpattern/Plugin';
import Theme from 'tinymce/themes/silver/Theme';
import Utils from '../module/test/Utils';

UnitTest.asynctest('browser.tinymce.plugins.textpattern.UndoTextpatternTest', (success, failure) => {
  Theme();
  TextpatternPlugin();

  TinyLoader.setup(function (editor, onSuccess, onFailure) {
    const tinyApis = TinyApis(editor);
    const tinyActions = TinyActions(editor);

<<<<<<< HEAD
    const steps = Utils.withTeardown(
      [
        Log.stepsAsStep('TBA', 'TextPattern: inline italic then undo', [
          Utils.sSetContentAndPressSpace(tinyApis, tinyActions, '*a*'),
          tinyApis.sAssertContentStructure(Utils.inlineStructHelper('em', 'a')),
          tinyApis.sExecCommand('Undo'),
          tinyApis.sAssertContent('<p>*a*&nbsp;</p>')
        ]),
        Log.stepsAsStep('TBA', 'TextPattern: block italic then undo', [
          Utils.sSetContentAndPressEnter(tinyApis, tinyActions, '*a*'),
          tinyApis.sAssertContentStructure(Utils.inlineBlockStructHelper('em', 'a')),
          tinyApis.sExecCommand('Undo'),
          tinyApis.sAssertContent('<p>*a*</p>\n<p>&nbsp;</p>'),
          tinyApis.sExecCommand('Undo'),
          tinyApis.sAssertContent('<p>*a*</p>'),
        ]),
      ],
=======
    const steps = Utils.withTeardown([
      Log.stepsAsStep('TBA', 'TextPattern: inline italic then undo', [
        Utils.sSetContentAndPressSpace(tinyApis, tinyActions, '*a*\u00a0'),
        tinyApis.sAssertContentStructure(Utils.inlineStructHelper('em', 'a')),
        tinyApis.sExecCommand('Undo'),
        tinyApis.sAssertContent('<p>*a*&nbsp;</p>')
      ])],
>>>>>>> edf4d71c
      tinyApis.sSetContent('')
    );

    Pipeline.async({}, steps, onSuccess, onFailure);
  }, {
    plugins: 'textpattern',
    toolbar: 'textpattern',
    base_url: '/project/js/tinymce'
  }, success, failure);
});<|MERGE_RESOLUTION|>--- conflicted
+++ resolved
@@ -6,6 +6,7 @@
 import Utils from '../module/test/Utils';
 
 UnitTest.asynctest('browser.tinymce.plugins.textpattern.UndoTextpatternTest', (success, failure) => {
+
   Theme();
   TextpatternPlugin();
 
@@ -13,7 +14,6 @@
     const tinyApis = TinyApis(editor);
     const tinyActions = TinyActions(editor);
 
-<<<<<<< HEAD
     const steps = Utils.withTeardown(
       [
         Log.stepsAsStep('TBA', 'TextPattern: inline italic then undo', [
@@ -31,22 +31,12 @@
           tinyApis.sAssertContent('<p>*a*</p>'),
         ]),
       ],
-=======
-    const steps = Utils.withTeardown([
-      Log.stepsAsStep('TBA', 'TextPattern: inline italic then undo', [
-        Utils.sSetContentAndPressSpace(tinyApis, tinyActions, '*a*\u00a0'),
-        tinyApis.sAssertContentStructure(Utils.inlineStructHelper('em', 'a')),
-        tinyApis.sExecCommand('Undo'),
-        tinyApis.sAssertContent('<p>*a*&nbsp;</p>')
-      ])],
->>>>>>> edf4d71c
       tinyApis.sSetContent('')
     );
 
     Pipeline.async({}, steps, onSuccess, onFailure);
   }, {
     plugins: 'textpattern',
-    toolbar: 'textpattern',
     base_url: '/project/js/tinymce'
   }, success, failure);
 });