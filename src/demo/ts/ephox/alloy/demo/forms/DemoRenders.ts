import { FieldSchema, ValueSchema } from '@ephox/boulder';
import * as DomFactory from 'ephox/alloy/api/component/DomFactory';
import * as ItemWidget from 'ephox/alloy/api/ui/ItemWidget';
import { Menu } from 'ephox/alloy/api/ui/Menu';
import { ToolbarGroup } from 'ephox/alloy/api/ui/ToolbarGroup';
import { ItemSpec, NormalItemSpec, SeparatorItemSpec } from 'ephox/alloy/ui/types/ItemTypes';

import { PartialMenuSpec } from '../../../../../../main/ts/ephox/alloy/ui/types/TieredMenuTypes';

const demoItem = ValueSchema.objOf([
  FieldSchema.strictObjOf('data', [
    FieldSchema.strict('value'),
<<<<<<< HEAD
    FieldSchema.strictObjOf('bonus', [
      FieldSchema.strict('text'),
      FieldSchema.defaulted('html', ''),
      FieldSchema.defaulted('bonus-demo-content', { })
    ])
=======
    FieldSchema.strict('text'),
    FieldSchema.option('html'),
    FieldSchema.defaulted('bonus-demo-content', { })
>>>>>>> c6fc1183
  ]),
  FieldSchema.strict('type')
]);

const demoWidgetItem = ValueSchema.objOf([
  FieldSchema.strictObjOf('data', [
    FieldSchema.strict('value'),
    FieldSchema.strictObjOf('bonus', [
      FieldSchema.strict('text')
    ])
  ]),
  FieldSchema.strict('type'),
  FieldSchema.defaulted('autofocus', false),
  FieldSchema.strict('widget')
]);

const demoMenu = ValueSchema.objOf([
  FieldSchema.strict('value'),
  FieldSchema.strict('items')
]);

const demoGridMenu = ValueSchema.objOf([
  FieldSchema.strict('columns'),
  FieldSchema.strict('rows'),
  FieldSchema.strict('items')
]);

const demoChoice = ValueSchema.objOf([ ]);

const choice = (choiceSpec) => {
  const spec = ValueSchema.asRawOrDie('DemoRenders.choice', demoChoice, choiceSpec);
  return {
    dom: DomFactory.fromHtml(
      '<span class="ephox-pastry-independent-button" title="' + spec.text + '" style="display: flex;"></span>'
    ),
    value: choiceSpec.value
  };
};

const demoSeparatorRender = (spec): SeparatorItemSpec => {
  const html = (() => {
    if (spec.text) { return spec.text; }
    else if (spec.data && spec.data.bonus && spec.data.bonus.text) { return spec.data.bonus.text; }
    else return 'Missing.Text.For.Separator';
  })();

  return {
    type: spec.type,
    dom: {
      tag: 'div',
      styles: {
        background: 'black',
        color: 'white'
      },
      innerHtml: html
    },
    components: [ ]
  };
};

const item = (itemSpec): ItemSpec => {
  if (itemSpec.type === 'widget') {
    return widgetItem(itemSpec);
  } else if (itemSpec.type === 'separator') {
    return demoSeparatorRender(itemSpec);
  }
  const spec = ValueSchema.asRawOrDie('DemoRenders.item', demoItem, itemSpec);
  const html = (() => {
    if (spec.data && spec.data.bonus && spec.data.bonus.html) { return spec.data.bonus.html }
    else if (spec && spec.data.bonus && spec.data.bonus.text) { return spec.data.bonus.text }
    else return 'No.Text.For.Item';
  })();

  return {
    type: spec.type,
    data: spec.data,
<<<<<<< HEAD
    dom: DomFactory.fromHtml('<div class="demo-alloy-item">' + html + '</div>'),
=======
    dom: DomFactory.fromHtml('<div class="demo-alloy-item">' + (spec.data.html.getOr(spec.data.text)) + '</div>'),
>>>>>>> c6fc1183
    components: [ ]
  };
};

const gridItem = (itemSpec) => {
  const spec = ValueSchema.asRawOrDie('DemoRenders.gridItem', demoItem, itemSpec);
  const html = (() => {
    if (spec.data && spec.data.bonus && spec.data.bonus.text) { return spec.data.bonus.text; }
    else return 'No.Text.For.Grid.Item';
  })();

  return {
    type: spec.type,
    data: spec.data,
    dom: {
      tag: 'span',
      classes: [ 'demo-alloy-item' ],
      innerHtml: html,
      styles: {
        display: 'inline-block',
        width: '50px',
        padding: '0px'
      }
    },
    components: [ ]
  };
};

const widgetItem = (itemSpec) => {
  const spec = ValueSchema.asRawOrDie('DemoRenders.widgetItem', demoWidgetItem, itemSpec);
  return {
    type: spec.type,
    data: spec.data,
    autofocus: spec.autofocus,
    dom: {
      tag: 'div',
      classes: [ 'demo-alloy-item' ]
    },
    components: [
      ItemWidget.parts().widget(spec.widget)
    ]
  };
};

const gridMenu = (menuSpec) => {
  const spec = ValueSchema.asRawOrDie('DemoRenders.gridMenu', demoGridMenu, menuSpec);
  return {
    movement: {
      mode: 'grid',
      initSize: {
        numColumns: spec.columns,
        numRows: spec.rows
      }
    },
    dom: {
      tag: 'div',
      classes: [ 'demo-alloy-menu' ],
      styles: {
        width: '100px'
      }
    },
    components: [
      Menu.parts().items({ })
    ],
    items: spec.items
  } as PartialMenuSpec;
};

const menu = (menuSpec) => {
  const spec = ValueSchema.asRawOrDie('DemoRenders.menu', demoMenu, menuSpec);
  return {
    dom: {
      tag: 'div',
      attributes: {
        'data-value': spec.value
      },
      classes: [ 'demo-alloy-menu' ]
    },
    items: spec.items,
    components: [
      Menu.parts().items({ })
    ]
  };
};

const orb = (spec): NormalItemSpec => {
  const html = (() => {
    if (spec.data && spec.data.bonus && spec.data.bonus.text) { return spec.data.bonus.text; }
    return 'No.Text.For.Orb';
  })();

  return {
    type: 'item',
    data: spec.data,
    dom: {
      tag: 'div',
      styles: {
        'display': 'flex',
        'justify-content': 'center'
      }
    },
    // data: spec.data,
    components: [
      {
        dom: DomFactory.fromHtml('<span>' + html + '</span>')
      }
    ]
  };
};

const toolbarItem = (spec) => {
  return {
    dom: {
      tag: 'span',
      classes: [ 'demo-alloy-toolbar-item' ],
      innerHtml: spec.text
    }
  };
};

const toolbarGroup = (group) => {
  const spec = group;
  return {
    dom: {
      tag: 'div',
      classes: [ 'demo-alloy-toolbar-group' ]
    },

    components: [
      ToolbarGroup.parts().items({ })
    ],

    items: spec.items,
    markers: {
      itemSelector: '.demo-alloy-toolbar-item'
    }
  };
};

const orbMarkers = () => ({
  item: 'demo-alloy-orb',
  selectedItem: 'demo-alloy-orb-selected'
});

const tieredMarkers = () => ({
  item: 'demo-alloy-item',
  selectedItem: 'demo-alloy-item-selected',
  menu: 'demo-alloy-menu',
  selectedMenu: 'demo-alloy-menu-selected',
  backgroundMenu: 'demo-alloy-menu-background'
});

export {
  item,
  gridItem,
  widgetItem,

  menu,
  gridMenu,

  choice,
  orb,

  toolbarItem,
  toolbarGroup,

  tieredMarkers,
  orbMarkers
};<|MERGE_RESOLUTION|>--- conflicted
+++ resolved
@@ -10,17 +10,11 @@
 const demoItem = ValueSchema.objOf([
   FieldSchema.strictObjOf('data', [
     FieldSchema.strict('value'),
-<<<<<<< HEAD
     FieldSchema.strictObjOf('bonus', [
       FieldSchema.strict('text'),
       FieldSchema.defaulted('html', ''),
       FieldSchema.defaulted('bonus-demo-content', { })
     ])
-=======
-    FieldSchema.strict('text'),
-    FieldSchema.option('html'),
-    FieldSchema.defaulted('bonus-demo-content', { })
->>>>>>> c6fc1183
   ]),
   FieldSchema.strict('type')
 ]);
@@ -97,11 +91,7 @@
   return {
     type: spec.type,
     data: spec.data,
-<<<<<<< HEAD
     dom: DomFactory.fromHtml('<div class="demo-alloy-item">' + html + '</div>'),
-=======
-    dom: DomFactory.fromHtml('<div class="demo-alloy-item">' + (spec.data.html.getOr(spec.data.text)) + '</div>'),
->>>>>>> c6fc1183
     components: [ ]
   };
 };
