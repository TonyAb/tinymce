import { Body } from '@ephox/sugar';
import * as GuiFactory from 'ephox/alloy/api/component/GuiFactory';
import * as Attachment from 'ephox/alloy/api/system/Attachment';
import * as Gui from 'ephox/alloy/api/system/Gui';
<<<<<<< HEAD
import Button from 'ephox/alloy/api/ui/Button';
import Form from 'ephox/alloy/api/ui/Form';
import Input from 'ephox/alloy/api/ui/Input';
=======
import { Button } from 'ephox/alloy/api/ui/Button';
import { Form } from 'ephox/alloy/api/ui/Form';
import { Input } from 'ephox/alloy/api/ui/Input';
>>>>>>> c7e92c3c
import * as Debugging from 'ephox/alloy/debugging/Debugging';
import HtmlDisplay from 'ephox/alloy/demo/HtmlDisplay';

export default <any> function () {
  const gui = Gui.create();

  const body = Body.body();
  Attachment.attachSystem(body, gui);

  Debugging.registerInspector('inspector-demo', gui);

  HtmlDisplay.section(gui,
    '<p>Inspect away! "Alloy" will appear in the elements panel in Chrome Developer Tools</p>' +
    '<p>Note, the inspector is not publically available yet.</p>',
    {
      dom: {
        tag: 'div'
      },
      components: [
        GuiFactory.text('This is just some text'),
        Button.sketch({
          dom: {
            tag: 'button',
            innerHtml: 'Button'
          },
          action () {
            console.log('clicked on a button');
          }
        }),
        Form.sketch(function (parts) {
          return {
            dom: {
              tag: 'div'
            },
            components: [
              parts.field('alpha', Input.sketch({ }))
            ]
          };
        })
      ]
    }
  );
};<|MERGE_RESOLUTION|>--- conflicted
+++ resolved
@@ -2,15 +2,9 @@
 import * as GuiFactory from 'ephox/alloy/api/component/GuiFactory';
 import * as Attachment from 'ephox/alloy/api/system/Attachment';
 import * as Gui from 'ephox/alloy/api/system/Gui';
-<<<<<<< HEAD
-import Button from 'ephox/alloy/api/ui/Button';
-import Form from 'ephox/alloy/api/ui/Form';
-import Input from 'ephox/alloy/api/ui/Input';
-=======
 import { Button } from 'ephox/alloy/api/ui/Button';
 import { Form } from 'ephox/alloy/api/ui/Form';
 import { Input } from 'ephox/alloy/api/ui/Input';
->>>>>>> c7e92c3c
 import * as Debugging from 'ephox/alloy/debugging/Debugging';
 import HtmlDisplay from 'ephox/alloy/demo/HtmlDisplay';
 
