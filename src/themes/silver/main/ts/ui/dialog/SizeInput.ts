--- conflicted
+++ resolved
@@ -18,11 +18,8 @@
   Representing,
   SketchSpec,
   Tabstopping,
-<<<<<<< HEAD
-  Disabling
-=======
-  AlloyComponent,
->>>>>>> d514dd66
+  Disabling,
+  AlloyComponent
 } from '@ephox/alloy';
 import { Types } from '@ephox/bridge';
 import { Id } from '@ephox/katamari';
