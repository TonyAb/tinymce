define(
  'tinymce.themes.mobile.touch.view.Orientation',

  [
    'ephox.katamari.api.Fun',
    'ephox.katamari.api.Option',
    'ephox.sand.api.PlatformDetection',
    'ephox.sugar.api.events.DomEvent',
    'ephox.sugar.api.node.Element',
    'global!clearInterval',
    'global!Math',
    'global!setInterval'
  ],

  function (Fun, Option, PlatformDetection, DomEvent, Element, clearInterval, Math, setInterval) {

    var INTERVAL = 50;
    var INSURANCE = 1000 / INTERVAL;

    var get = function (outerWindow) {
      // We need to use this because the window shrinks due to an app keyboard,
      // width > height is no longer reliable.
      var isPortrait = outerWindow.matchMedia('(orientation: portrait)').matches;
      return {
        isPortrait: Fun.constant(isPortrait)
      };
    };


    // In iOS the width of the window is not swapped properly when the device is
    // rotated causing problems.
    // getActualWidth will return the actual width of the window accurated with the
    // orientation of the device.
    var getActualWidth = function (outerWindow) {
      var isIos = PlatformDetection.detect().os.isiOS();
<<<<<<< HEAD
      var isPortrait = get(window).isPortrait();
=======
      var isPortrait = get(outerWindow).isPortrait();
>>>>>>> 51ed0de9
      return isIos && !isPortrait ? window.screen.height : window.screen.width;
    };

    var onChange = function (outerWindow, listeners) {
      var win = Element.fromDom(outerWindow);
      var poller = null;

      var change = function () {
        // If a developer is spamming orientation events in the simulator, clear our last check
        clearInterval(poller);

        var orientation = get(outerWindow);
        listeners.onChange(orientation);

        onAdjustment(function () {
          // We don't care about whether there was a resize or not.
          listeners.onReady(orientation);
        });
      };

      var orientationHandle = DomEvent.bind(win, 'orientationchange', change);

      var onAdjustment = function (f) {
        // If a developer is spamming orientation events in the simulator, clear our last check
        clearInterval(poller);

        var flag = outerWindow.innerHeight;
        var insurance = 0;
        poller = setInterval(function () {
          if (flag !== outerWindow.innerHeight) {
            clearInterval(poller);
            f(Option.some(outerWindow.innerHeight));
          } else if (insurance > INSURANCE) {
            clearInterval(poller);
            f(Option.none());
          }
          insurance++;
        }, INTERVAL);
      };

      var destroy = function () {
        orientationHandle.unbind();
      };

      return {
        onAdjustment: onAdjustment,
        destroy: destroy
      };
    };

    return {
      get: get,
      onChange: onChange,
      getActualWidth: getActualWidth
    };
  }
);<|MERGE_RESOLUTION|>--- conflicted
+++ resolved
@@ -13,7 +13,6 @@
   ],
 
   function (Fun, Option, PlatformDetection, DomEvent, Element, clearInterval, Math, setInterval) {
-
     var INTERVAL = 50;
     var INSURANCE = 1000 / INTERVAL;
 
@@ -33,12 +32,8 @@
     // orientation of the device.
     var getActualWidth = function (outerWindow) {
       var isIos = PlatformDetection.detect().os.isiOS();
-<<<<<<< HEAD
-      var isPortrait = get(window).isPortrait();
-=======
       var isPortrait = get(outerWindow).isPortrait();
->>>>>>> 51ed0de9
-      return isIos && !isPortrait ? window.screen.height : window.screen.width;
+      return isIos && !isPortrait ? outerWindow.screen.height : outerWindow.screen.width;
     };
 
     var onChange = function (outerWindow, listeners) {
