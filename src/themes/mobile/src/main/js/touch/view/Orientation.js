--- conflicted
+++ resolved
@@ -12,11 +12,7 @@
     'global!setInterval'
   ],
 
-<<<<<<< HEAD
-  function (Fun, Option, PlatformDetection, DomEvent, Element, clearInterval, Math, setInterval, window) {
-=======
-  function (Fun, Option, DomEvent, Element, clearInterval, Math, setInterval) {
->>>>>>> 087a76a2
+  function (Fun, Option, PlatformDetection, DomEvent, Element, clearInterval, Math, setInterval) {
 
     var INTERVAL = 50;
     var INSURANCE = 1000 / INTERVAL;
@@ -30,7 +26,7 @@
       };
     };
 
-<<<<<<< HEAD
+
     // In iOS the width of the window is not swapped properly when the device is
     // rotated causing problems.
     // getActualWidth will return the actual width of the window accurated with the
@@ -45,12 +41,8 @@
       }
     };
 
-    var onChange = function (listeners) {
-      var win = Element.fromDom(window);
-=======
     var onChange = function (outerWindow, listeners) {
       var win = Element.fromDom(outerWindow);
->>>>>>> 087a76a2
       var poller = null;
 
       var change = function () {
