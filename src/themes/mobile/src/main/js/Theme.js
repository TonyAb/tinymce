--- conflicted
+++ resolved
@@ -29,13 +29,8 @@
 
 
   function (
-<<<<<<< HEAD
-    SystemEvents, Cell, Fun, PlatformDetection, Focus, Element, window, DOMUtils, ThemeManager, Api, Styles, Orientation, AndroidRealm, Buttons, ColorSlider,
+    SystemEvents, Cell, Fun, PlatformDetection, Focus, Element, Node, window, DOMUtils, ThemeManager, Api, Styles, Orientation, AndroidRealm, Buttons, ColorSlider,
     FontSizeSlider, ImagePicker, IosRealm, LinkButton, CssUrls, FormatChangers, SkinLoaded
-=======
-    SystemEvents, Cell, Fun, PlatformDetection, Focus, Element, Node, window, DOMUtils, ThemeManager, Api, Styles, AndroidRealm, Buttons, ColorSlider, FontSizeSlider,
-    ImagePicker, IosRealm, LinkButton, CssUrls, FormatChangers, SkinLoaded
->>>>>>> 0382cf0c
   ) {
     ThemeManager.add('mobile', function (editor) {
       var renderUI = function (args) {
@@ -109,7 +104,7 @@
             orientation: Orientation.onChange({
               onChange: function () {
                 var alloy = realm.system();
-                alloy.broadcastOn([ 'orientation.change' ], {});
+                alloy.broadcastOn(['orientation.change'], {});
               },
               onReady: Fun.noop
             })
@@ -128,7 +123,7 @@
               items: [
                 Buttons.forToolbar('back', function (/* btn */) {
                   realm.exit();
-                }, { })
+                }, {})
               ]
             },
             {
