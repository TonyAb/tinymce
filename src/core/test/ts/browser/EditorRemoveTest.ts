import { Chain, Logger, Pipeline, RawAssertions } from '@ephox/agar';
import { UnitTest } from '@ephox/bedrock';
import { Editor as McEditor } from '@ephox/mcagar';

import { Editor } from 'tinymce/core/api/Editor';
import EditorManager from 'tinymce/core/api/EditorManager';
import Theme from 'tinymce/themes/silver/Theme';

UnitTest.asynctest('browser.tinymce.core.EditorRemoveTest', (success, failure) => {
  Theme();

  const settings = {
    skin_url: '/project/js/tinymce/skins/oxide'
  };

  const cAssertTextareaDisplayStyle = (expected) => Chain.op((editor: any) => {
    const textareaElement = editor.getElement();

    RawAssertions.assertEq('element does not have the expected style', expected, textareaElement.style.display);
  });

<<<<<<< HEAD
  const cCreateEditor = Chain.async((_, next, die) => next(new Editor('editor', {}, EditorManager)));
=======
  const cCreateEditor = Chain.mapper(() => new Editor('editor', {}, EditorManager));
>>>>>>> 5d68795f

  const cRemoveEditor = Chain.op((editor: any) => editor.remove());

  Pipeline.async({}, [
    Logger.t('remove editor without initializing it', Chain.asStep({}, [
      cCreateEditor,
      cRemoveEditor,
    ])),

    Logger.t('remove editor where the body has been removed', Chain.asStep({}, [
      McEditor.cFromHtml('<textarea></textarea>', settings),
      Chain.mapper((value) => {
        const body = value.getBody();
        body.parentNode.removeChild(body);
        return value;
      }),
      McEditor.cRemove
    ])),

    Logger.t('init editor with no display style', Chain.asStep({}, [
      McEditor.cFromHtml('<textarea id="tinymce"></textarea>', settings),
      cAssertTextareaDisplayStyle('none'),
      cRemoveEditor,
      cAssertTextareaDisplayStyle(''),
      Chain.op((editor) => EditorManager.init({ selector: '#tinymce' })),
      cAssertTextareaDisplayStyle(''),
      McEditor.cRemove
    ])),

    Logger.t('init editor with display: none', Chain.asStep({}, [
      McEditor.cFromHtml('<textarea id="tinymce" style="display: none;"></textarea>', settings),
      cAssertTextareaDisplayStyle('none'),
      cRemoveEditor,
      cAssertTextareaDisplayStyle('none'),
      Chain.op((editor) => EditorManager.init({ selector: '#tinymce' })),
      cAssertTextareaDisplayStyle('none'),
      McEditor.cRemove
    ])),

    Logger.t('init editor with display: block', Chain.asStep({}, [
      McEditor.cFromHtml('<textarea id="tinymce" style="display: block;"></textarea>', settings),
      cAssertTextareaDisplayStyle('none'),
      cRemoveEditor,
      cAssertTextareaDisplayStyle('block'),
      Chain.op((editor) => EditorManager.init({ selector: '#tinymce' })),
      cAssertTextareaDisplayStyle('block'),
      McEditor.cRemove
    ]))
  ], () => {
    success();
  }, failure);
});<|MERGE_RESOLUTION|>--- conflicted
+++ resolved
@@ -19,11 +19,7 @@
     RawAssertions.assertEq('element does not have the expected style', expected, textareaElement.style.display);
   });
 
-<<<<<<< HEAD
-  const cCreateEditor = Chain.async((_, next, die) => next(new Editor('editor', {}, EditorManager)));
-=======
   const cCreateEditor = Chain.mapper(() => new Editor('editor', {}, EditorManager));
->>>>>>> 5d68795f
 
   const cRemoveEditor = Chain.op((editor: any) => editor.remove());
 
