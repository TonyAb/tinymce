--- conflicted
+++ resolved
@@ -2,17 +2,10 @@
 import { UnitTest } from '@ephox/bedrock';
 import { Value } from '@ephox/sugar';
 import * as GuiFactory from 'ephox/alloy/api/component/GuiFactory';
-<<<<<<< HEAD
-import Form from 'ephox/alloy/api/ui/Form';
-import FormField from 'ephox/alloy/api/ui/FormField';
-import HtmlSelect from 'ephox/alloy/api/ui/HtmlSelect';
-import Input from 'ephox/alloy/api/ui/Input';
-=======
 import { Form } from 'ephox/alloy/api/ui/Form';
 import { FormField } from 'ephox/alloy/api/ui/FormField';
 import { HtmlSelect } from 'ephox/alloy/api/ui/HtmlSelect';
 import { Input } from 'ephox/alloy/api/ui/Input';
->>>>>>> c7e92c3c
 import TestForm from 'ephox/alloy/test/form/TestForm';
 import GuiSetup from 'ephox/alloy/test/GuiSetup';
 
